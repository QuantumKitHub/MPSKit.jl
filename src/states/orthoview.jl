--- conflicted
+++ resolved
@@ -8,11 +8,7 @@
     return v.parent.ALs[i]
 end
 
-<<<<<<< HEAD
-function Base.getindex(v::ALView{<:WindowMPS,E},i::Int)::E where E
-=======
-function Base.getindex(v::ALView{<:MPSComoving,E}, i::Int)::E where {E}
->>>>>>> 12ef365e
+function Base.getindex(v::ALView{<:WindowMPS,E}, i::Int)::E where {E}
     i <= length(v.parent) || throw(ArgumentError("out of bounds"))
     i < 1 && return v.parent.left_gs.AL[i]
     return ALView(v.parent.window)[i]
@@ -30,21 +26,14 @@
 
 function Base.getindex(v::ARView{<:FiniteMPS,E}, i::Int)::E where {E}
     # by getting CL[i], we are garantueeing that AR[i] exists
-    ismissing(v.parent.ARs[i]) && v.parent.CR[i - 1] 
+    ismissing(v.parent.ARs[i]) && v.parent.CR[i - 1]
     return v.parent.ARs[i]
 end
 
-<<<<<<< HEAD
-function Base.getindex(v::ARView{<:WindowMPS,E},i::Int)::E where E
-    i >=1 || throw(ArgumentError("out of bounds"))
-    i>length(v.parent) && return v.parent.right_gs.AR[i]
-    ARView(v.parent.window)[i]
-=======
-function Base.getindex(v::ARView{<:MPSComoving,E}, i::Int)::E where {E}
+function Base.getindex(v::ARView{<:WindowMPS,E}, i::Int)::E where {E}
     i >= 1 || throw(ArgumentError("out of bounds"))
     i > length(v.parent) && return v.parent.right_gs.AR[i]
     return ARView(v.parent.window)[i]
->>>>>>> 12ef365e
 end
 
 Base.getindex(v::ARView{<:Multiline}, i::Int, j::Int) = v.parent[i].AR[j]
@@ -89,21 +78,14 @@
     return setindex!(v.parent.CLs, vec, i + 1)
 end
 
-<<<<<<< HEAD
-Base.getindex(v::CRView{<:WindowMPS},i::Int) = CRView(v.parent.window)[i]
-Base.setindex!(v::CRView{<:WindowMPS},vec,i::Int) = Base.setindex!(CRView(v.parent.window),vec,i);
-Base.getindex(v::CRView{<:Multiline},i::Int,j::Int) = v.parent[i].CR[j]
-Base.setindex!(v::CRView{<:Multiline},vec,i::Int,j::Int) = setindex!(v.parent[i].CR,vec,j);
-=======
-Base.getindex(v::CRView{<:MPSComoving}, i::Int) = CRView(v.parent.window)[i]
-function Base.setindex!(v::CRView{<:MPSComoving}, vec, i::Int)
+Base.getindex(v::CRView{<:WindowMPS}, i::Int) = CRView(v.parent.window)[i]
+function Base.setindex!(v::CRView{<:WindowMPS}, vec, i::Int)
     return setindex!(CRView(v.parent.window), vec, i)
-end;
+end
 Base.getindex(v::CRView{<:Multiline}, i::Int, j::Int) = v.parent[i].CR[j]
 function Base.setindex!(v::CRView{<:Multiline}, vec, i::Int, j::Int)
     return setindex!(v.parent[i].CR, vec, j)
 end;
->>>>>>> 12ef365e
 
 struct ACView{S,E,N} <: AbstractArray{E,N}
     parent::S
@@ -160,28 +142,18 @@
     end
 end
 
-<<<<<<< HEAD
-
-function Base.getindex(v::ACView{<:WindowMPS,E},i::Int)::E where E
-=======
-function Base.getindex(v::ACView{<:MPSComoving,E}, i::Int)::E where {E}
->>>>>>> 12ef365e
+function Base.getindex(v::ACView{<:WindowMPS,E}, i::Int)::E where {E}
     (i >= 1 && i <= length(v.parent)) || throw(ArgumentError("out of bounds"))
     return ACView(v.parent.window)[i]
 end
-function Base.setindex!(v::ACView{<:MPSComoving}, vec, i::Int)
+function Base.setindex!(v::ACView{<:WindowMPS}, vec, i::Int)
     return setindex!(ACView(v.parent.window), vec, i)
 end
+
 Base.getindex(v::ACView{<:Multiline}, i::Int, j::Int) = v.parent[i].AC[j]
 function Base.setindex!(v::ACView{<:Multiline}, vec, i::Int, j::Int)
     return setindex!(v.parent[i].AC, vec, j)
 end
-<<<<<<< HEAD
-Base.setindex!(v::ACView{<:WindowMPS},vec,i::Int) = Base.setindex!(ACView(v.parent.window),vec,i)
-Base.getindex(v::ACView{<:Multiline},i::Int,j::Int) = v.parent[i].AC[j]
-Base.setindex!(v::ACView{<:Multiline},vec,i::Int,j::Int) = setindex!(v.parent[i].AC,vec,j);
-=======
->>>>>>> 12ef365e
 
 #--- define the rest of the abstractarray interface
 Base.size(psi::Union{ACView,ALView,ARView}) = size(psi.parent)
