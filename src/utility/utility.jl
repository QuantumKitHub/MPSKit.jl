--- conflicted
+++ resolved
@@ -82,7 +82,7 @@
 #needed this; perhaps move to tensorkit?
 TensorKit.fuse(f::T) where T<: VectorSpace = f
 
-<<<<<<< HEAD
+
 function inplace_add!(a::Union{<:AbstractTensorMap,Nothing},b::Union{<:AbstractTensorMap,Nothing})
     isnothing(a) && isnothing(b) && return nothing
     isnothing(a) && return b
@@ -104,10 +104,9 @@
     a
 end
 randomize!(a::TensorMap) = fill_data!(a,randn)
-=======
+
 
 function safe_xlogx(t::AbstractTensorMap,eps = eps(real(eltype(t))))
     (U,S,V) = tsvd(t,alg = SVD(), trunc = truncbelow(eps));
     U*S*log(S)*V
 end
->>>>>>> 47031098
