"""
    module Defaults

Some default values and settings for MPSKit.
"""
module Defaults

using Preferences
import KrylovKit: GMRES, Arnoldi, Lanczos
using ..MPSKit: DynamicTol

const VERBOSE_NONE = 0
const VERBOSE_WARN = 1
const VERBOSE_CONV = 2
const VERBOSE_ITER = 3
const VERBOSE_ALL = 4

const eltype = ComplexF64
const maxiter = 200
const tolgauge = 1e-13
const tol = 1e-10
const verbosity = VERBOSE_ITER
const dynamic_tols = true
const tol_min = 1e-14
<<<<<<< HEAD
const tol_max = 1e-5
const eigs_tolfactor = 1e-5
const gauge_tolfactor = 1e-8
const envs_tolfactor = 1e-5
const krylovdim = 30
=======
const tol_max = 1e-4
const eigs_tolfactor = 1e-3
const gauge_tolfactor = 1e-6
const envs_tolfactor = 1e-4
>>>>>>> d9fe0424

_finalize(iter, state, opp, envs) = (state, envs)

const linearsolver = GMRES(; tol, maxiter)
const eigsolver = Arnoldi(; tol, maxiter, eager=true)

# Default algorithms
# ------------------

function alg_gauge(; tol=tolgauge, maxiter=maxiter,
                   dynamic_tols=dynamic_tols, tol_min=tol_min, tol_max=tol_max,
                   tol_factor=gauge_tolfactor)
    alg = (; tol, maxiter)
    return dynamic_tols ? DynamicTol(alg, tol, tol_max, tol_factor) : alg
end

function alg_eigsolve(; ishermitian=true, tol=tol, maxiter=maxiter, eager=true,
                      krylovdim=krylovdim,
                      dynamic_tols=dynamic_tols, tol_min=tol_min, tol_max=tol_max,
                      tol_factor=eigs_tolfactor)
    alg = ishermitian ? Lanczos(; tol, maxiter, eager, krylovdim) :
          Arnoldi(; tol, maxiter, eager, krylovdim)
    return dynamic_tols ? DynamicTol(alg, tol, tol_max, tol_factor) : alg
end

function alg_environments(; tol=tol, maxiter=maxiter,
                          dynamic_tols=dynamic_tols, tol_min=tol_min, tol_max=tol_max,
                          tol_factor=envs_tolfactor)
    alg = (; tol, maxiter)
    return dynamic_tols ? DynamicTol(alg, tol, tol_max, tol_factor) : alg
end
function alg_expsolve(; tol=tol, maxiter=maxiter, ishermitian=true, krylovdim=krylovdim)
    return ishermitian ? Lanczos(; tol, maxiter, krylovdim) :
           Arnoldi(; tol, maxiter, krylovdim)
end

# Preferences
# -----------

function set_parallelization(options::Pair{String,Bool}...)
    for (key, val) in options
        if !(key in ("sites", "derivatives", "transfers"))
            throw(ArgumentError("Invalid option: \"$(key)\""))
        end

        @set_preferences!("parallelize_$key" => val)
    end

    sites = @load_preference("parallelize_sites", nothing)
    derivatives = @load_preference("parallelize_derivatives", nothing)
    transfers = @load_preference("parallelize_transfers", nothing)
    @info "Parallelization changed; restart your Julia session for this change to take effect!" sites derivatives transfers
    return nothing
end

const parallelize_sites = @load_preference("parallelize_sites", Threads.nthreads() > 1)
const parallelize_derivatives = @load_preference("parallelize_derivatives",
                                                 Threads.nthreads() > 1)
const parallelize_transfers = @load_preference("parallelize_transfers",
                                               Threads.nthreads() > 1)

end<|MERGE_RESOLUTION|>--- conflicted
+++ resolved
@@ -22,18 +22,11 @@
 const verbosity = VERBOSE_ITER
 const dynamic_tols = true
 const tol_min = 1e-14
-<<<<<<< HEAD
-const tol_max = 1e-5
-const eigs_tolfactor = 1e-5
-const gauge_tolfactor = 1e-8
-const envs_tolfactor = 1e-5
-const krylovdim = 30
-=======
 const tol_max = 1e-4
 const eigs_tolfactor = 1e-3
 const gauge_tolfactor = 1e-6
 const envs_tolfactor = 1e-4
->>>>>>> d9fe0424
+const krylovdim = 30
 
 _finalize(iter, state, opp, envs) = (state, envs)
 
