--- conflicted
+++ resolved
@@ -19,11 +19,7 @@
 const maxiter = 100
 const tolgauge = 1e-14
 const tol = 1e-12
-<<<<<<< HEAD
-const verbosity = 3
-=======
 const verbosity = VERBOSE_ITER
->>>>>>> af3d3523
 const dynamic_tols = true
 const tol_min = 1e-14
 const tol_max = 1e-5
