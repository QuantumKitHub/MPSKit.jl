# is this function ever called? b/c isid no longer exists
function left_excitation_transfer_system(
        GBL, H::InfiniteMPOHamiltonian, exci;
        mom = exci.momentum, solver = Defaults.linearsolver
    )
    len = length(H)
    found = zerovector(GBL)
    odim = length(GBL)

    if istrivial(exci)
        ρ_left = l_RL(exci.right_gs)
        ρ_right = r_RL(exci.right_gs)
    end

    for i in 1:odim
        # this operation can in principle be even further optimized for larger unit cells
        # as we only require the terms that end at level i.
        # this would require to check the finite state machine, and discard non-connected
        # terms.
        H_partial = map(h -> getindex(h, 1:i, 1, 1, 1:i), parent(H))
        T = TransferMatrix(exci.right_gs.AR, H_partial, exci.left_gs.AL)
        start = scale!(last(found[1:i] * T), cis(-mom * len))
<<<<<<< HEAD
        if exci.trivial && isidentitylevel(H, i)
            # not using braiding tensors here, leads to extra leg
            util = similar(exci.left_gs.AL[i], first(left_virtualspace(H[i])))
            fill_data!(util, one)
            @plansor start[-1 -2; -3 -4] -= start[2 1; -3 3] *
                util[1] *
                r_RL(exci.right_gs)[3; 2] *
                l_RL(exci.right_gs)[-1; -4] *
                conj(util[-2])
=======
        if istrivial(exci) && isidentitylevel(H, i)
            regularize!(start, ρ_right, ρ_left)
>>>>>>> 8cf041ff
        end

        found[i] = add!(start, GBL[i])

        if !isemptylevel(H, i)
            if isidentitylevel(H, i)
                T = TransferMatrix(exci.right_gs.AR, exci.left_gs.AL)
<<<<<<< HEAD
                if exci.trivial
                    # deal with extra leg
                    @plansor lRL_util[-1 -2; -3] := l_RL(exci.right_gs)[-1;-3] * conj(util[-2])
                    @plansor rRL_util[-1 -2; -3] := r_RL(exci.right_gs)[-1;-3] * util[-2]
                    T = regularize(T, lRL_util, rRL_util)
=======
                if istrivial(exci)
                    T = regularize(T, ρ_left, ρ_right)
>>>>>>> 8cf041ff
                end
            else
                T = TransferMatrix(
                    exci.right_gs.AR, map(h -> h[i, 1, 1, i], parent(H)), exci.left_gs.AL
                )
            end

            found[i], convhist = linsolve(
                flip(T), found[i], found[i], solver, 1, -cis(-mom * len)
            )
            convhist.converged == 0 &&
                @warn "GBL$i failed to converge: normres = $(convhist.normres)"
        end
    end
    return found
end
<<<<<<< HEAD
# same with this?
function right_excitation_transfer_system(
        rBs, H, exci; mom = exci.momentum, solver = Defaults.linearsolver
    )
    len = length(H)
    found = zero.(rBs)
    odim = length(rBs)

    for i in odim:-1:1
        # this operation can in principle be even further optimized for larger unit cells
        # as we only require the terms that end at level i.
        # this would require to check the finite state machine, and discard non-connected
        # terms.
        H_partial = map(site -> H.data[site, i:odim, i:odim], 1:len)
        T = TransferMatrix(exci.left_gs.AL, H_partial, exci.right_gs.AR)
        start = scale!(first(T * found[i:odim]), cis(mom * len))
        if exci.trivial && isid(H, i)
            @plansor start[-1 -2; -3 -4] -= τ[6 2; 3 4] * start[3 4; -3 5] *
                l_LR(exci.right_gs)[5; 2] * r_LR(exci.right_gs)[-1; 1] * τ[-2 -4; 1 6]
        end

        found[i] = add!(start, rBs[i])

        if reduce(&, contains.(H.data, i, i))
            if isid(H, i)
                tm = TransferMatrix(exci.left_gs.AL, exci.right_gs.AR)
                if exci.trivial
                    tm = regularize(tm, l_LR(exci.left_gs), r_LR(exci.right_gs))
                end
            else
                tm = TransferMatrix(
                    exci.left_gs.AL, getindex.(H.data, i, i), exci.right_gs.AR
                )
            end

            found[i], convhist = linsolve(
                tm, found[i], found[i], solver, 1, -cis(mom * len)
            )
            convhist.converged < 1 &&
                @warn "GBR$i failed to converge: normres = $(convhist.normres)"
        end
    end
    return found
end

=======

>>>>>>> 8cf041ff
function right_excitation_transfer_system(
        GBR, H::InfiniteMPOHamiltonian, exci;
        mom = exci.momentum,
        solver = Defaults.linearsolver
    )
    len = length(H)
    found = zerovector(GBR)
    odim = length(GBR)

    if istrivial(exci)
        ρ_left = l_LR(exci.right_gs)
        ρ_right = r_LR(exci.right_gs)
    end

    for i in odim:-1:1
        # this operation can in principle be even further optimized for larger unit cells
        # as we only require the terms that end at level i.
        # this would require to check the finite state machine, and discard non-connected
        # terms.
        H_partial = map(h -> h[i:end, 1, 1, i:end], parent(H))
        T = TransferMatrix(exci.left_gs.AL, H_partial, exci.right_gs.AR)
        start = scale!(first(T * found[i:odim]), cis(mom * len))
<<<<<<< HEAD
        if exci.trivial && isidentitylevel(H, i)
            # not using braiding tensors here, leads to extra leg
            util = similar(exci.right_gs.AL[i], first(left_virtualspace(H[i])))
            fill_data!(util, one)
            @plansor start[-1 -2; -3 -4] -= start[2 1; -3 3] *
                conj(util[1]) *
                l_LR(exci.right_gs)[3; 2] *
                r_LR(exci.right_gs)[-1; -4] *
                util[-2]
=======
        if istrivial(exci) && isidentitylevel(H, i)
            regularize!(start, ρ_left, ρ_right)
>>>>>>> 8cf041ff
        end

        found[i] = add!(start, GBR[i])

        if !isemptylevel(H, i)
            if isidentitylevel(H, i)
                tm = TransferMatrix(exci.left_gs.AL, exci.right_gs.AR)
<<<<<<< HEAD
                if exci.trivial
                    # deal with extra leg
                    @plansor lLR_util[-1 -2; -3] := l_LR(exci.left_gs)[-1;-3] * conj(util[-2])
                    @plansor rLR_util[-1 -2; -3] := r_LR(exci.right_gs)[-1;-3] * util[-2]
                    tm = regularize(tm, lLR_util, rLR_util)
=======
                if istrivial(exci)
                    tm = regularize(tm, ρ_left, ρ_right)
>>>>>>> 8cf041ff
                end
            else
                tm = TransferMatrix(
                    exci.left_gs.AL, map(h -> h[i, 1, 1, i], parent(H)), exci.right_gs.AR
                )
            end

            found[i], convhist = linsolve(
                tm, found[i], found[i], solver, 1, -cis(mom * len)
            )
            convhist.converged < 1 &&
                @warn "GBR$i failed to converge: normres = $(convhist.normres)"
        end
    end
    return found
end<|MERGE_RESOLUTION|>--- conflicted
+++ resolved
@@ -1,4 +1,3 @@
-# is this function ever called? b/c isid no longer exists
 function left_excitation_transfer_system(
         GBL, H::InfiniteMPOHamiltonian, exci;
         mom = exci.momentum, solver = Defaults.linearsolver
@@ -20,7 +19,8 @@
         H_partial = map(h -> getindex(h, 1:i, 1, 1, 1:i), parent(H))
         T = TransferMatrix(exci.right_gs.AR, H_partial, exci.left_gs.AL)
         start = scale!(last(found[1:i] * T), cis(-mom * len))
-<<<<<<< HEAD
+        if istrivial(exci) && isidentitylevel(H, i)
+            regularize!(start, ρ_right, ρ_left)
         if exci.trivial && isidentitylevel(H, i)
             # not using braiding tensors here, leads to extra leg
             util = similar(exci.left_gs.AL[i], first(left_virtualspace(H[i])))
@@ -30,10 +30,6 @@
                 r_RL(exci.right_gs)[3; 2] *
                 l_RL(exci.right_gs)[-1; -4] *
                 conj(util[-2])
-=======
-        if istrivial(exci) && isidentitylevel(H, i)
-            regularize!(start, ρ_right, ρ_left)
->>>>>>> 8cf041ff
         end
 
         found[i] = add!(start, GBL[i])
@@ -41,16 +37,8 @@
         if !isemptylevel(H, i)
             if isidentitylevel(H, i)
                 T = TransferMatrix(exci.right_gs.AR, exci.left_gs.AL)
-<<<<<<< HEAD
-                if exci.trivial
-                    # deal with extra leg
-                    @plansor lRL_util[-1 -2; -3] := l_RL(exci.right_gs)[-1;-3] * conj(util[-2])
-                    @plansor rRL_util[-1 -2; -3] := r_RL(exci.right_gs)[-1;-3] * util[-2]
-                    T = regularize(T, lRL_util, rRL_util)
-=======
                 if istrivial(exci)
                     T = regularize(T, ρ_left, ρ_right)
->>>>>>> 8cf041ff
                 end
             else
                 T = TransferMatrix(
@@ -67,55 +55,7 @@
     end
     return found
 end
-<<<<<<< HEAD
-# same with this?
-function right_excitation_transfer_system(
-        rBs, H, exci; mom = exci.momentum, solver = Defaults.linearsolver
-    )
-    len = length(H)
-    found = zero.(rBs)
-    odim = length(rBs)
 
-    for i in odim:-1:1
-        # this operation can in principle be even further optimized for larger unit cells
-        # as we only require the terms that end at level i.
-        # this would require to check the finite state machine, and discard non-connected
-        # terms.
-        H_partial = map(site -> H.data[site, i:odim, i:odim], 1:len)
-        T = TransferMatrix(exci.left_gs.AL, H_partial, exci.right_gs.AR)
-        start = scale!(first(T * found[i:odim]), cis(mom * len))
-        if exci.trivial && isid(H, i)
-            @plansor start[-1 -2; -3 -4] -= τ[6 2; 3 4] * start[3 4; -3 5] *
-                l_LR(exci.right_gs)[5; 2] * r_LR(exci.right_gs)[-1; 1] * τ[-2 -4; 1 6]
-        end
-
-        found[i] = add!(start, rBs[i])
-
-        if reduce(&, contains.(H.data, i, i))
-            if isid(H, i)
-                tm = TransferMatrix(exci.left_gs.AL, exci.right_gs.AR)
-                if exci.trivial
-                    tm = regularize(tm, l_LR(exci.left_gs), r_LR(exci.right_gs))
-                end
-            else
-                tm = TransferMatrix(
-                    exci.left_gs.AL, getindex.(H.data, i, i), exci.right_gs.AR
-                )
-            end
-
-            found[i], convhist = linsolve(
-                tm, found[i], found[i], solver, 1, -cis(mom * len)
-            )
-            convhist.converged < 1 &&
-                @warn "GBR$i failed to converge: normres = $(convhist.normres)"
-        end
-    end
-    return found
-end
-
-=======
-
->>>>>>> 8cf041ff
 function right_excitation_transfer_system(
         GBR, H::InfiniteMPOHamiltonian, exci;
         mom = exci.momentum,
@@ -138,7 +78,8 @@
         H_partial = map(h -> h[i:end, 1, 1, i:end], parent(H))
         T = TransferMatrix(exci.left_gs.AL, H_partial, exci.right_gs.AR)
         start = scale!(first(T * found[i:odim]), cis(mom * len))
-<<<<<<< HEAD
+        if istrivial(exci) && isidentitylevel(H, i)
+            regularize!(start, ρ_left, ρ_right)
         if exci.trivial && isidentitylevel(H, i)
             # not using braiding tensors here, leads to extra leg
             util = similar(exci.right_gs.AL[i], first(left_virtualspace(H[i])))
@@ -148,10 +89,6 @@
                 l_LR(exci.right_gs)[3; 2] *
                 r_LR(exci.right_gs)[-1; -4] *
                 util[-2]
-=======
-        if istrivial(exci) && isidentitylevel(H, i)
-            regularize!(start, ρ_left, ρ_right)
->>>>>>> 8cf041ff
         end
 
         found[i] = add!(start, GBR[i])
@@ -159,16 +96,8 @@
         if !isemptylevel(H, i)
             if isidentitylevel(H, i)
                 tm = TransferMatrix(exci.left_gs.AL, exci.right_gs.AR)
-<<<<<<< HEAD
-                if exci.trivial
-                    # deal with extra leg
-                    @plansor lLR_util[-1 -2; -3] := l_LR(exci.left_gs)[-1;-3] * conj(util[-2])
-                    @plansor rLR_util[-1 -2; -3] := r_LR(exci.right_gs)[-1;-3] * util[-2]
-                    tm = regularize(tm, lLR_util, rLR_util)
-=======
                 if istrivial(exci)
                     tm = regularize(tm, ρ_left, ρ_right)
->>>>>>> 8cf041ff
                 end
             else
                 tm = TransferMatrix(
