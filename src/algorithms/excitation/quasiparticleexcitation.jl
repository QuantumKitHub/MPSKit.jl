#=
    an excitation tensor has 4 legs (1,2),(3,4)
    the first and the last are virtual, the second is physical, the third is the utility leg
=#
"""
$(TYPEDEF)

Optimization algorithm for quasi-particle excitations on top of MPS groundstates.

## Fields

$(TYPEDFIELDS)

## Constructors
    
    QuasiparticleAnsatz()
    QuasiparticleAnsatz(; kwargs...)
    QuasiparticleAnsatz(alg)

Create a `QuasiparticleAnsatz` algorithm with the given algorithm, or by passing the 
keyword arguments to `Arnoldi`.

## References

- [Haegeman et al. Phys. Rev. Let. 111 (2013)](@cite haegeman2013)
"""
struct QuasiparticleAnsatz{A, E} <: Algorithm
    "algorithm used for the eigenvalue solvers"
    alg::A

    "algorithm used for the quasiparticle environments"
    alg_environments::E
end
function QuasiparticleAnsatz(;
        alg_environments = Defaults.alg_environments(; dynamic_tols = false),
        kwargs...
    )
    alg = Defaults.alg_eigsolve(; dynamic_tols = false, kwargs...)
    return QuasiparticleAnsatz(alg, alg_environments)
end

################################################################################
#                           Infinite Excitations                               #
################################################################################

function excitations(H, alg::QuasiparticleAnsatz, ϕ₀::InfiniteQP, lenvs, renvs; num::Int = 1)
    E = effective_excitation_renormalization_energy(H, ϕ₀, lenvs, renvs)
    H_eff = EffectiveExcitationHamiltonian(H, lenvs, renvs, E)
    Es, ϕs, convhist = eigsolve(ϕ₀, num, :SR, alg.alg) do ϕ
        return H_eff(ϕ; alg.alg_environments...)
    end
    convhist.converged < num &&
        @warn "excitation failed to converge: normres = $(convhist.normres)"

    return Es, ϕs
end
function excitations(H, alg::QuasiparticleAnsatz, ϕ₀::InfiniteQP, lenvs; num = 1, kwargs...)
    # Infer `renvs` in function body as it depends on `solver`.
    renvs = ϕ₀.trivial ? lenvs : environments(ϕ₀.right_gs, H; kwargs...)
    return excitations(H, alg, ϕ₀, lenvs, renvs; num, kwargs...)
end
function excitations(H, alg::QuasiparticleAnsatz, ϕ₀::InfiniteQP; num = 1, kwargs...)
    # Infer `lenvs` in function body as it depends on `solver`.
    lenvs = environments(ϕ₀.left_gs, H; kwargs...)
    return excitations(H, alg, ϕ₀, lenvs; num, kwargs...)
end

"""
    excitations(H, algorithm::QuasiparticleAnsatz, momentum::Union{Number, Vector{<:Number}},
                left_ψ::InfiniteMPS, [left_environment],
                [right_ψ::InfiniteMPS], [right_environment];
                kwargs...)

Create and optimise infinite quasiparticle states.

# Arguments
- `H::AbstractMPO`: operator for which to find the excitations
- `algorithm::QuasiparticleAnsatz`: optimization algorithm
- `momentum::Union{Number, Vector{<:Number}}`: momentum or list of momenta
- `left_ψ::InfiniteMPS`: left groundstate
- `[left_environment]`: left groundstate environment
- `[right_ψ::InfiniteMPS]`: right groundstate
- `[right_environment]`: right groundstate environment

# Keywords
- `num::Int`: number of excited states to compute
- `solver`: algorithm for the linear solver of the quasiparticle environments
- `sector=one(sectortype(left_ψ))`: charge of the quasiparticle state
- `parallel=true`: enable multi-threading over different momenta
"""
function excitations(
        H, alg::QuasiparticleAnsatz, momentum::Number, lmps::InfiniteMPS,
        lenvs = environments(lmps, H), rmps::InfiniteMPS = lmps,
        renvs = lmps === rmps ? lenvs : environments(rmps, H);
        sector = one(sectortype(lmps)), kwargs...
    )
    ϕ₀ = LeftGaugedQP(rand, lmps, rmps; sector, momentum)
    return excitations(H, alg, ϕ₀, lenvs, renvs; kwargs...)
end
<<<<<<< HEAD
function excitations(H, alg::QuasiparticleAnsatz, momenta, lmps,
                     lenvs=environments(lmps, H), rmps=lmps,
                     renvs=lmps === rmps ? lenvs : environments(rmps, H);
                     verbosity=Defaults.verbosity, num=1,
                     sector=one(sectortype(lmps)), parallel=true, kwargs...)
    # wrapper to evaluate sector as positional argument                 
    Toutput = let
        function wrapper(H, alg, p, lmps, lenvs, rmps, renvs, sector; kwargs...)
            return excitations(H, alg, p, lmps, lenvs, rmps, renvs;
                               sector, kwargs...)
        end
        Core.Compiler.return_type(wrapper,
                                  Tuple{typeof(H),typeof(alg),
                                        eltype(momenta),typeof(lmps),
                                        typeof(lenvs),
                                        typeof(rmps),typeof(renvs),typeof(sector)})
    end

=======
function excitations(
        H, alg::QuasiparticleAnsatz, momenta, lmps,
        lenvs = environments(lmps, H), rmps = lmps,
        renvs = lmps === rmps ? lenvs : environments(rmps, H);
        verbosity = Defaults.verbosity, num = 1,
        sector = one(sectortype(lmps)), parallel = true, kwargs...
    )
    Toutput = Core.Compiler.return_type(
        excitations,
        Tuple{
            typeof(H), typeof(alg), eltype(momenta), typeof(lmps),
            typeof(lenvs), typeof(rmps), typeof(renvs),
        }
    )
>>>>>>> 72820fb9
    results = similar(momenta, Toutput)
    scheduler = parallel ? :greedy : :serial
    tmap!(results, momenta; scheduler) do momentum
        E, ϕ = excitations(
            H, alg, momentum, lmps, lenvs, rmps, renvs; num, kwargs...,
            sector
        )
        verbosity ≥ VERBOSE_CONV && @info "Found excitations for momentum = $(momentum)"
        return E, ϕ
    end

    Ep = permutedims(reduce(hcat, map(x -> x[1][1:num], results)))
    Bp = permutedims(reduce(hcat, map(x -> x[2][1:num], results)))

    return Ep, Bp
end

################################################################################
#                           Finite Excitations                                 #
################################################################################

function excitations(
        H, alg::QuasiparticleAnsatz, ϕ₀::FiniteQP,
        lenvs = environments(ϕ₀.left_gs, H),
        renvs = ϕ₀.trivial ? lenvs : environments(ϕ₀.right_gs, H);
        num = 1
    )
    E = effective_excitation_renormalization_energy(H, ϕ₀, lenvs, renvs)
    H_eff = EffectiveExcitationHamiltonian(H, lenvs, renvs, E)
    Es, ϕs, convhist = eigsolve(ϕ₀, num, :SR, alg.alg) do ϕ
        return H_eff(ϕ; alg.alg_environments...)
    end

    convhist.converged < num &&
        @warn "excitation failed to converge: normres = $(convhist.normres)"

    return Es, ϕs
end

"""
    excitations(H, algorithm::QuasiparticleAnsatz, left_ψ::InfiniteMPS, [left_environment],
                [right_ψ::InfiniteMPS], [right_environment]; kwargs...)

Create and optimise finite quasiparticle states.

# Arguments
- `H::AbstractMPO`: operator for which to find the excitations
- `algorithm::QuasiparticleAnsatz`: optimization algorithm
- `left_ψ::FiniteMPS`: left groundstate
- `[left_environment]`: left groundstate environment
- `[right_ψ::FiniteMPS]`: right groundstate
- `[right_environment]`: right groundstate environment

# Keywords
- `num::Int`: number of excited states to compute
- `sector=one(sectortype(left_ψ))`: charge of the quasiparticle state
"""
function excitations(
        H, alg::QuasiparticleAnsatz, lmps::FiniteMPS,
        lenvs = environments(lmps, H), rmps::FiniteMPS = lmps,
        renvs = lmps === rmps ? lenvs : environments(rmps, H);
        sector = one(sectortype(lmps)), num = 1
    )
    ϕ₀ = LeftGaugedQP(rand, lmps, rmps; sector)
    return excitations(H, alg, ϕ₀, lenvs, renvs; num)
end

################################################################################
#                           Statmech Excitations                               #
################################################################################

function excitations(
        H::MultilineMPO, alg::QuasiparticleAnsatz, ϕ₀::MultilineQP, lenvs, renvs;
        num = 1
    )
    H_effs = map(parent(H), parent(ϕ₀), parent(lenvs), parent(renvs)) do h, ϕ, lenv, renv
        E₀ = effective_excitation_renormalization_energy(h, ϕ, lenv, renv)
        return EffectiveExcitationHamiltonian(h, lenv, renv, E₀)
    end
    H_eff = Multiline(H_effs)

    Es, ϕs, convhist = eigsolve(ϕ₀, num, :LM, alg.alg) do ϕ
        return H_eff(ϕ; alg.alg_environments...)
    end
    convhist.converged < num &&
        @warn "excitation failed to converge: normres = $(convhist.normres)"

    return Es, ϕs
end

function excitations(
        H::InfiniteMPO, alg::QuasiparticleAnsatz, ϕ₀::InfiniteQP, lenvs, renvs;
        num = 1
    )
    E = effective_excitation_renormalization_energy(H, ϕ₀, lenvs, renvs)
    H_eff = EffectiveExcitationHamiltonian(H_eff, lenvs, renvs, E)

    Es, ϕs, convhist = eigsolve(ϕ₀, num, :LM, alg.alg) do ϕ
        return H_eff(ϕ; alg.alg_environments...)
    end
    convhist.converged < num &&
        @warn "excitation failed to converge: normres = $(convhist.normres)"

    return Es, ϕs
end

function excitations(
        H::MultilineMPO, alg::QuasiparticleAnsatz, ϕ₀::MultilineQP, lenvs;
        kwargs...
    )
    # Infer `renvs` in function body as it depends on `solver`.
    renvs = ϕ₀.trivial ? lenvs : environments(ϕ₀.right_gs, H; kwargs...)
    return excitations(H, alg, ϕ₀, lenvs, renvs; kwargs...)
end
function excitations(
        H::MultilineMPO, alg::QuasiparticleAnsatz, ϕ₀::MultilineQP;
        num = 1, kwargs...
    )
    # Infer `lenvs` in function body as it depends on `solver`.
    lenvs = environments(ϕ₀.left_gs, H; kwargs...)
    return excitations(H, alg, ϕ₀, lenvs; num, kwargs...)
end

function excitations(
        H::MPO, alg::QuasiparticleAnsatz, momentum::Real, lmps::InfiniteMPS,
        lenvs = environments(lmps, H), rmps::InfiniteMPS = lmps,
        renvs = lmps === rmps ? lenvs : environments(rmps, H);
        kwargs...
    )
    multiline_H = convert(MultilineMPO, H)
    multiline_lmps = convert(MultilineMPS, lmps)
    lenvs′ = Multiline([lenvs])
    if lmps === rmps
        multiline_rmps = multiline_lmps
        renvs′ = lenvs′
    else
        multiline_rmps = convert(MultilineMPS, rmps)
        renvs′ = Multiline([renvs])
    end

    return excitations(
        multiline_H, alg, momentum, multiline_lmps, lenvs′, multiline_rmps, renvs′;
        kwargs...
    )
end

function excitations(
        H::MultilineMPO, alg::QuasiparticleAnsatz, momentum::Real, lmps::MultilineMPS,
        lenvs = environments(lmps, H), rmps = lmps,
        renvs = lmps === rmps ? lenvs : environments(rmps, H);
        sector = one(sectortype(lmps)), kwargs...
    )
    ϕ₀ = LeftGaugedQP(randn, lmps, rmps; sector, momentum)
    return excitations(H, alg, ϕ₀, lenvs, renvs; kwargs...)
end

################################################################################
#                                H_eff                                         #
################################################################################

struct EffectiveExcitationHamiltonian{TO, TGL, TGR, E}
    operator::TO
    lenvs::TGL
    renvs::TGR
    energy::E
end
# to allow Multiline checks
Base.length(H::EffectiveExcitationHamiltonian) = length(H.operator)

function (H::EffectiveExcitationHamiltonian)(ϕ::QP; kwargs...)
    qp_envs = environments(ϕ, H.operator, H.lenvs, H.renvs; kwargs...)
    return effective_excitation_hamiltonian(H.operator, ϕ, qp_envs, H.energy)
end
function (H::Multiline{<:EffectiveExcitationHamiltonian})(ϕ::MultilineQP; kwargs...)
    return Multiline(map((x, y) -> x(y; kwargs...), parent(H), parent(ϕ)))
end

function effective_excitation_hamiltonian(H, ϕ, envs = environments(ϕ, H))
    E₀ = effective_excitation_renormalization_energy(H, ϕ, envs.leftenvs, envs.rightenvs)
    return effective_excitation_hamiltonian(H, ϕ, envs, E₀)
end
function effective_excitation_hamiltonian(H, ϕ, qp_envs, E)
    ϕ′ = similar(ϕ)
    tforeach(1:length(ϕ); scheduler = Defaults.scheduler[]) do loc
        ϕ′[loc] = _effective_excitation_local_apply(loc, ϕ, H, E[loc], qp_envs)
        return nothing
    end
    return ϕ′
end

function effective_excitation_hamiltonian(
        H::MultilineMPO, ϕ::MultilineQP, envs = environments(ϕ, H)
    )
    E₀ = map(
        effective_excitation_renormalization_energy, parent(H), parent(ϕ),
        parent(envs).leftenvs, parent(envs).rightenvs
    )
    return effective_excitation_hamiltonian(H, ϕ, envs, E₀)
end
function effective_excitation_hamiltonian(H::MultilineMPO, ϕ::MultilineQP, envs, E)
    return Multiline(
        map(effective_excitation_hamiltonian, parent(H), parent(ϕ), parent(envs), E)
    )
end

function _effective_excitation_local_apply(site, ϕ, H::MPOHamiltonian, E::Number, envs)
    B = ϕ[site]
    GL = leftenv(envs.leftenvs, site, ϕ.left_gs)
    GR = rightenv(envs.rightenvs, site, ϕ.right_gs)

    # renormalize first -> allocates destination
    B′ = scale(B, -E)

    # B in center
    @plansor B′[-1 -2; -3 -4] += GL[-1 5; 4] * B[4 2; -3 1] * H[site][5 -2; 2 3] * GR[1 3; -4]

    # B to the left
    if site > 1 || ϕ isa InfiniteQP
        AR = ϕ.right_gs.AR[site]
        GBL = envs.leftBenvs[site]
        @plansor B′[-1 -2; -3 -4] += GBL[-1 4; -3 5] * AR[5 2; 1] * H[site][4 -2; 2 3] * GR[1 3; -4]
    end

    # B to the right
    if site < length(ϕ.left_gs) || ϕ isa InfiniteQP
        AL = ϕ.left_gs.AL[site]
        GBR = envs.rightBenvs[site]
        @plansor B′[-1 -2; -3 -4] += GL[-1 2; 1] * AL[1 3; 4] * H[site][2 -2; 3 5] * GBR[4 5; -3 -4]
    end

    return B′
end

function _effective_excitation_local_apply(site, ϕ, H::MPO, E::Number, envs)
    left_gs = ϕ.left_gs
    right_gs = ϕ.right_gs

    B = ϕ[site]
    GL = leftenv(envs.leftenvs, site, ϕ.left_gs)
    GR = rightenv(envs.rightenvs, site, ϕ.right_gs)

    @plansor T[-1 -2; -3 -4] := GL[-1 5; 4] * B[4 2; -3 1] * H[site][5 -2; 2 3] * GR[1 3; -4]

    @plansor T[-1 -2; -3 -4] += envs.leftBenvs[site][-1 4; -3 5] *
        right_gs.AR[site][5 2; 1] * H[site][4 -2; 2 3] * GR[1 3; -4]

    @plansor T[-1 -2; -3 -4] += GL[-1 2; 1] * left_gs.AL[site][1 3; 4] *
        H[site][2 -2; 3 5] * envs.rightBenvs[site][4 5; -3 -4]

    return scale!(T, inv(E))
end

function effective_excitation_renormalization_energy(H, ϕ, lenvs, renvs)
    ψ_left = ϕ.left_gs
    ψ_right = ϕ.right_gs
    E = Vector{scalartype(ϕ)}(undef, length(ϕ))
    for i in eachindex(E)
        E[i] = contract_mpo_expval(
            ψ_left.AC[i], leftenv(lenvs, i, ψ_left), H[i], rightenv(lenvs, i, ψ_left)
        )
        if !ϕ.trivial
            E[i] += contract_mpo_expval(
                ψ_right.AC[i], leftenv(renvs, i, ψ_right), H[i], rightenv(renvs, i, ψ_right)
            )
            E[i] /= 2
        end
    end
    return E
end<|MERGE_RESOLUTION|>--- conflicted
+++ resolved
@@ -97,7 +97,6 @@
     ϕ₀ = LeftGaugedQP(rand, lmps, rmps; sector, momentum)
     return excitations(H, alg, ϕ₀, lenvs, renvs; kwargs...)
 end
-<<<<<<< HEAD
 function excitations(H, alg::QuasiparticleAnsatz, momenta, lmps,
                      lenvs=environments(lmps, H), rmps=lmps,
                      renvs=lmps === rmps ? lenvs : environments(rmps, H);
@@ -116,22 +115,6 @@
                                         typeof(rmps),typeof(renvs),typeof(sector)})
     end
 
-=======
-function excitations(
-        H, alg::QuasiparticleAnsatz, momenta, lmps,
-        lenvs = environments(lmps, H), rmps = lmps,
-        renvs = lmps === rmps ? lenvs : environments(rmps, H);
-        verbosity = Defaults.verbosity, num = 1,
-        sector = one(sectortype(lmps)), parallel = true, kwargs...
-    )
-    Toutput = Core.Compiler.return_type(
-        excitations,
-        Tuple{
-            typeof(H), typeof(alg), eltype(momenta), typeof(lmps),
-            typeof(lenvs), typeof(rmps), typeof(renvs),
-        }
-    )
->>>>>>> 72820fb9
     results = similar(momenta, Toutput)
     scheduler = parallel ? :greedy : :serial
     tmap!(results, momenta; scheduler) do momentum
