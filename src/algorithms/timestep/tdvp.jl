"""
    timestep(Ψ, H, t, dt, algorithm, environments)
    timestep(Ψ, H, dt, algorithm, environments)

Compute the time-evolved state ``Ψ′ ≈ exp(-iHdt) Ψ`` where H can be time-dependent. For a time-independent H (i.e. not a TimedOperator) t is ignored.

# Arguments
- `Ψ::AbstractMPS`: current state
- `H::AbstractMPO`: evolution operator
- `dt::Number`: timestep
- `algorithm`: evolution algorithm
- `[environments]`: environment manager
"""
function timestep end, function timestep! end

"""
    TDVP{A} <: Algorithm

Single site [TDVP](https://journals.aps.org/prl/abstract/10.1103/PhysRevLett.107.070601)
algorithm for time evolution.

# Fields
- `integrator::A`: integration algorithm (defaults to Lanczos exponentiation)
- `tolgauge::Float64`: tolerance for gauging algorithm
- `maxiter::Int`: maximum amount of gauging iterations
"""
@kwdef struct TDVP{A} <: Algorithm
    integrator::A = Lanczos(; tol=Defaults.tol)
    tolgauge::Float64 = Defaults.tolgauge
    maxiter::Int = Defaults.maxiter
end

<<<<<<< HEAD
function timestep(Ψ::InfiniteMPS, H, time::Number, timestep::Number, alg::TDVP, 
    envs::Union{Cache,MultipleEnvironments}=environments(Ψ,H); leftorthflag=true)
=======
function timestep(Ψ::InfiniteMPS, H, dt::Number, alg::TDVP, envs::Cache=environments(Ψ, H))
    temp_ACs = similar(Ψ.AC)
    temp_CRs = similar(Ψ.CR)
>>>>>>> 1cae3de8

    temp_ACs = similar(Ψ.AC);
    temp_CRs = similar(Ψ.CR);

    @sync for (loc,(ac,c)) in enumerate(zip(Ψ.AC,Ψ.CR))
        @Threads.spawn begin
            h_ac = MPSKit.∂∂AC($loc,$Ψ,$H,$envs);
            $temp_ACs[loc], converged, convhist = integrate(h_ac,$ac,$time,-1im,$timestep,alg.integrator)
            converged == 0 &&
                @info "time evolving ac($loc) failed $(convhist.normres)"
        end

        @Threads.spawn begin
            h_c = MPSKit.∂∂C($loc,$Ψ,$H,$envs);
            $temp_CRs[loc], converged, convhist = integrate(h_c,$c,$time,-1im,$timestep,alg.integrator)
            converged == 0 &&
                @info "time evolving ac($loc) failed $(convhist.normres)"
        end
    end

    if leftorthflag

        for loc in 1:length(Ψ)
            #find AL that best fits these new Acenter and centers
            QAc,_ = leftorth!(temp_ACs[loc],alg=TensorKit.QRpos())
            Qc,_ = leftorth!(temp_CRs[loc],alg=TensorKit.QRpos())
            @plansor temp_ACs[loc][-1 -2;-3] = QAc[-1 -2;1]*conj(Qc[-3;1])
        end
        newΨ = InfiniteMPS(temp_ACs,Ψ.CR[end]; tol = alg.tolgauge, maxiter = alg.maxiter)
    
    else

        for loc in 1:length(Ψ)
            #find AR that best fits these new Acenter and centers
            _,QAc = rightorth!(_transpose_tail(temp_ACs[loc]),alg=TensorKit.LQpos())
            _,Qc = rightorth!(temp_CRs[mod1(loc-1,end)],alg=TensorKit.LQpos())
            temp_ACs[loc] = _transpose_front(Qc'*QAc)
        end
        newΨ = InfiniteMPS(Ψ.CR[0],temp_ACs; tol = alg.tolgauge, maxiter = alg.maxiter)
    end
    
    recalculate!(envs,newΨ)
    newΨ,envs
end

function timestep!(Ψ::AbstractFiniteMPS, H, t::Number, dt::Number, alg::TDVP, 
    envs::Union{Cache,MultipleEnvironments}=environments(Ψ, H))

    for i in 1:(length(Ψ) - 1)
        h_ac = ∂∂AC(i, Ψ, H, envs)
        Ψ.AC[i], converged, convhist = integrate(h_ac, Ψ.AC[i], t, -1im, dt / 2, alg.integrator)
        converged == 0 &&
                @info "time evolving ac($i) on the left->right sweep failed $(convhist.normres)"

        h_c = ∂∂C(i, Ψ, H, envs)
        Ψ.CR[i], converged, convhist = integrate(h_c, Ψ.CR[i], t, 1im, dt / 2, alg.integrator)
        converged == 0 &&
                @info "time evolving c($i) on the left->right sweep failed $(convhist.normres)"
    end

    h_ac = ∂∂AC(length(Ψ), Ψ, H, envs)
    Ψ.AC[end], converged, convhist = integrate(h_ac, Ψ.AC[end], t, -1im, dt / 2, alg.integrator)
    converged == 0 &&
                @info "time evolving ac($(length(Ψ))) on the left->right sweep failed $(convhist.normres)"

    for i in length(Ψ):-1:2
        h_ac = ∂∂AC(i, Ψ, H, envs)
        Ψ.AC[i], converged, convhist = integrate(h_ac, Ψ.AC[i], t + dt / 2, -1im, dt / 2, alg.integrator)
        converged == 0 &&
                @info "time evolving c($i) on the right->left sweep failed $(convhist.normres)"

        h_c = ∂∂C(i - 1, Ψ, H, envs)
        Ψ.CR[i - 1], converged, convhist = integrate(h_c, Ψ.CR[i - 1], t + dt / 2, 1im, dt / 2, alg.integrator)
        converged == 0 &&
                @info "time evolving c($i) on the right->left sweep failed $(convhist.normres)"
    end

    h_ac = ∂∂AC(1, Ψ, H, envs)
    Ψ.AC[1], converged, convhist = integrate(h_ac, Ψ.AC[1], t + dt / 2, -1im, dt / 2, alg.integrator)
    converged == 0 &&
        @info "time evolving ac(1) on the right->left sweep failed $(convhist.normres)"
    return Ψ, envs
end

"""
    TDVP2{A} <: Algorithm

2-site [TDVP](https://journals.aps.org/prl/abstract/10.1103/PhysRevLett.107.070601)
algorithm for time evolution.

# Fields
- `integrator::A`: integrator algorithm (defaults to Lanczos exponentiation)
- `tolgauge::Float64`: tolerance for gauging algorithm
- `maxiter::Int`: maximum amount of gauging iterations
- `trscheme`: truncation algorithm for [tsvd][TensorKit.tsvd](@ref)
"""
@kwdef struct TDVP2{A} <: Algorithm
    integrator::A = Lanczos(; tol=Defaults.tol)
    tolgauge::Float64 = Defaults.tolgauge
    maxiter::Int = Defaults.maxiter
    trscheme = truncerr(1e-3)
end

<<<<<<< HEAD
function timestep!(Ψ::AbstractFiniteMPS, H, t::Number, dt::Number, alg::TDVP2,
    envs=environments(Ψ, H))
=======
function timestep!(
    Ψ::AbstractFiniteMPS,
    H,
    dt::Number,
    alg::TDVP2,
    envs=environments(Ψ, H);
    rightorthed=false,
)
>>>>>>> 1cae3de8
    #left to right
    for i in 1:(length(Ψ) - 1)
        ac2 = _transpose_front(Ψ.AC[i]) * _transpose_tail(Ψ.AR[i + 1])

        h_ac2 = ∂∂AC2(i, Ψ, H, envs)
        nac2, converged, convhist = integrate(h_ac2, ac2, t, -1im, dt / 2, alg.integrator)
        converged == 0 &&
                @info "time evolving ac2($i) failed $(convhist.normres)"

        nal, nc, nar = tsvd(nac2; trunc=alg.trscheme, alg=TensorKit.SVD())

        Ψ.AC[i] = (nal, complex(nc))
        Ψ.AC[i + 1] = (complex(nc), _transpose_front(nar))

        if i != (length(Ψ) - 1)
<<<<<<< HEAD
            Ψ.AC[i + 1], converged, convhist = integrate(∂∂AC(i + 1, Ψ, H, envs), Ψ.AC[i + 1], t, 1im, dt / 2,
                                        alg.integrator)
            converged == 0 &&
                @info "time evolving ac($i) failed $(convhist.normres)"
=======
            Ψ.AC[i + 1], convhist = exponentiate(
                ∂∂AC(i + 1, Ψ, H, envs), 1im * dt / 2, Ψ.AC[i + 1], alg.expalg
            )
>>>>>>> 1cae3de8
        end
    end

    #right to left
    for i in length(Ψ):-1:2
        ac2 = _transpose_front(Ψ.AL[i - 1]) * _transpose_tail(Ψ.AC[i])

        h_ac2 = ∂∂AC2(i - 1, Ψ, H, envs)
        (nac2, converged, convhist) = integrate(h_ac2, ac2, t, -1im, dt / 2, alg.integrator)
        converged == 0 &&
                @info "time evolving ac2($i) failed $(convhist.normres)"

        nal, nc, nar = tsvd(nac2; trunc=alg.trscheme, alg=TensorKit.SVD())

        Ψ.AC[i - 1] = (nal, complex(nc))
        Ψ.AC[i] = (complex(nc), _transpose_front(nar))

        if i != 2
<<<<<<< HEAD
            Ψ.AC[i - 1], converged, convhist = integrate(∂∂AC(i - 1, Ψ, H, envs), Ψ.AC[i - 1], t, 1im, dt / 2,
                                        alg.integrator)
            converged == 0 &&
                @info "time evolving ac($i) failed $(convhist.normres)"
=======
            Ψ.AC[i - 1], convhist = exponentiate(
                ∂∂AC(i - 1, Ψ, H, envs), 1im * dt / 2, Ψ.AC[i - 1], alg.expalg
            )
>>>>>>> 1cae3de8
        end
    end

    return Ψ, envs
end

# time-independent version
timestep(Ψ, H, dt, alg, env=environments(Ψ, H); kwargs...) = timestep(Ψ, H, 0., dt, alg, env; kwargs...) 

#copying version
<<<<<<< HEAD
function timestep(Ψ::AbstractFiniteMPS, H, time ,timestep, alg::Union{TDVP,TDVP2},
    envs=environments(Ψ, H); kwargs...)
return timestep!(copy(Ψ), H, time, timestep, alg, envs; kwargs...)
=======
function timestep(
    Ψ::AbstractFiniteMPS, H, timestep, alg::Union{TDVP,TDVP2}, envs=environments(Ψ, H)
)
    return timestep!(copy(Ψ), H, timestep, alg, envs)
>>>>>>> 1cae3de8
end<|MERGE_RESOLUTION|>--- conflicted
+++ resolved
@@ -30,14 +30,8 @@
     maxiter::Int = Defaults.maxiter
 end
 
-<<<<<<< HEAD
 function timestep(Ψ::InfiniteMPS, H, time::Number, timestep::Number, alg::TDVP, 
     envs::Union{Cache,MultipleEnvironments}=environments(Ψ,H); leftorthflag=true)
-=======
-function timestep(Ψ::InfiniteMPS, H, dt::Number, alg::TDVP, envs::Cache=environments(Ψ, H))
-    temp_ACs = similar(Ψ.AC)
-    temp_CRs = similar(Ψ.CR)
->>>>>>> 1cae3de8
 
     temp_ACs = similar(Ψ.AC);
     temp_CRs = similar(Ψ.CR);
@@ -141,19 +135,8 @@
     trscheme = truncerr(1e-3)
 end
 
-<<<<<<< HEAD
 function timestep!(Ψ::AbstractFiniteMPS, H, t::Number, dt::Number, alg::TDVP2,
     envs=environments(Ψ, H))
-=======
-function timestep!(
-    Ψ::AbstractFiniteMPS,
-    H,
-    dt::Number,
-    alg::TDVP2,
-    envs=environments(Ψ, H);
-    rightorthed=false,
-)
->>>>>>> 1cae3de8
     #left to right
     for i in 1:(length(Ψ) - 1)
         ac2 = _transpose_front(Ψ.AC[i]) * _transpose_tail(Ψ.AR[i + 1])
@@ -169,16 +152,10 @@
         Ψ.AC[i + 1] = (complex(nc), _transpose_front(nar))
 
         if i != (length(Ψ) - 1)
-<<<<<<< HEAD
             Ψ.AC[i + 1], converged, convhist = integrate(∂∂AC(i + 1, Ψ, H, envs), Ψ.AC[i + 1], t, 1im, dt / 2,
                                         alg.integrator)
             converged == 0 &&
                 @info "time evolving ac($i) failed $(convhist.normres)"
-=======
-            Ψ.AC[i + 1], convhist = exponentiate(
-                ∂∂AC(i + 1, Ψ, H, envs), 1im * dt / 2, Ψ.AC[i + 1], alg.expalg
-            )
->>>>>>> 1cae3de8
         end
     end
 
@@ -197,16 +174,10 @@
         Ψ.AC[i] = (complex(nc), _transpose_front(nar))
 
         if i != 2
-<<<<<<< HEAD
             Ψ.AC[i - 1], converged, convhist = integrate(∂∂AC(i - 1, Ψ, H, envs), Ψ.AC[i - 1], t, 1im, dt / 2,
                                         alg.integrator)
             converged == 0 &&
                 @info "time evolving ac($i) failed $(convhist.normres)"
-=======
-            Ψ.AC[i - 1], convhist = exponentiate(
-                ∂∂AC(i - 1, Ψ, H, envs), 1im * dt / 2, Ψ.AC[i - 1], alg.expalg
-            )
->>>>>>> 1cae3de8
         end
     end
 
@@ -217,14 +188,7 @@
 timestep(Ψ, H, dt, alg, env=environments(Ψ, H); kwargs...) = timestep(Ψ, H, 0., dt, alg, env; kwargs...) 
 
 #copying version
-<<<<<<< HEAD
-function timestep(Ψ::AbstractFiniteMPS, H, time ,timestep, alg::Union{TDVP,TDVP2},
-    envs=environments(Ψ, H); kwargs...)
-return timestep!(copy(Ψ), H, time, timestep, alg, envs; kwargs...)
-=======
-function timestep(
-    Ψ::AbstractFiniteMPS, H, timestep, alg::Union{TDVP,TDVP2}, envs=environments(Ψ, H)
+function timestep(Ψ::AbstractFiniteMPS, H, time ,timestep, alg::Union{TDVP,TDVP2},envs=environments(Ψ, H); kwargs...
 )
-    return timestep!(copy(Ψ), H, timestep, alg, envs)
->>>>>>> 1cae3de8
+    return timestep!(copy(Ψ), H, time, timestep, alg, envs; kwargs...)
 end