--- conflicted
+++ resolved
@@ -81,13 +81,8 @@
         Hac = AC_hamiltonian(i, ψ, H, ψ, envs)
         ψ.AC[i] = integrate(Hac, ψ.AC[i], t, dt / 2, alg.integrator)
 
-<<<<<<< HEAD
         Hc = C_hamiltonian(i, ψ, H, ψ, envs)
-        ψ.C[i] = integrate(Hc, ψ.C[i], t, -dt / 2, alg.integrator)
-=======
-        h_c = ∂∂C(i, ψ, H, envs)
-        ψ.C[i] = integrate(h_c, ψ.C[i], t + dt / 2, -dt / 2, alg.integrator)
->>>>>>> 6ca0df20
+        ψ.C[i] = integrate(Hc, ψ.C[i], t + dt / 2, -dt / 2, alg.integrator)
     end
 
     # edge case
@@ -99,13 +94,8 @@
         Hac = AC_hamiltonian(i, ψ, H, ψ, envs)
         ψ.AC[i] = integrate(Hac, ψ.AC[i], t + dt / 2, dt / 2, alg.integrator)
 
-<<<<<<< HEAD
         Hc = C_hamiltonian(i - 1, ψ, H, ψ, envs)
-        ψ.C[i - 1] = integrate(Hc, ψ.C[i - 1], t + dt / 2, -dt / 2, alg.integrator)
-=======
-        h_c = ∂∂C(i - 1, ψ, H, envs)
-        ψ.C[i - 1] = integrate(h_c, ψ.C[i - 1], t + dt, -dt / 2, alg.integrator)
->>>>>>> 6ca0df20
+        ψ.C[i - 1] = integrate(Hc, ψ.C[i - 1], t + dt, -dt / 2, alg.integrator)
     end
 
     # edge case
@@ -162,14 +152,8 @@
         ψ.AC[i + 1] = (complex(nc), _transpose_front(nar))
 
         if i != (length(ψ) - 1)
-<<<<<<< HEAD
             Hac = AC_hamiltonian(i + 1, ψ, H, ψ, envs)
-            ψ.AC[i + 1] = integrate(Hac, ψ.AC[i + 1], t, -dt / 2, alg.integrator)
-=======
-            ψ.AC[i + 1] = integrate(∂∂AC(i + 1, ψ, H, envs), ψ.AC[i + 1], t + dt / 2,
-                                    -dt / 2,
-                                    alg.integrator)
->>>>>>> 6ca0df20
+            ψ.AC[i + 1] = integrate(Hac, ψ.AC[i + 1], t + dt / 2, -dt / 2, alg.integrator)
         end
     end
 
@@ -184,13 +168,8 @@
         ψ.AC[i] = (complex(nc), _transpose_front(nar))
 
         if i != 2
-<<<<<<< HEAD
             Hac = AC_hamiltonian(i - 1, ψ, H, ψ, envs)
-            ψ.AC[i - 1] = integrate(Hac, ψ.AC[i - 1], t + dt / 2, -dt / 2, alg.integrator)
-=======
-            ψ.AC[i - 1] = integrate(∂∂AC(i - 1, ψ, H, envs), ψ.AC[i - 1], t + dt,
-                                    -dt / 2, alg.integrator)
->>>>>>> 6ca0df20
+            ψ.AC[i - 1] = integrate(Hac, ψ.AC[i - 1], t + dt, -dt / 2, alg.integrator)
         end
     end
 
