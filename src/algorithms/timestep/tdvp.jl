"""
    timestep(Ψ, H, dt, algorithm, environments)
    timestep!(Ψ, H, dt, algorithm, environments)

Compute the time-evolved state ``Ψ′ ≈ exp(-iHdt) Ψ``.

# Arguments
- `Ψ::AbstractMPS`: current state
- `H::AbstractMPO`: evolution operator
- `dt::Number`: timestep
- `algorithm`: evolution algorithm
- `[environments]`: environment manager
"""
function timestep end, function timestep! end

"""
    TDVP{A} <: Algorithm

Single site [TDVP](https://journals.aps.org/prl/abstract/10.1103/PhysRevLett.107.070601)
algorithm for time evolution.

# Fields
- `expalg::A`: exponentiator algorithm
- `tolgauge::Float64`: tolerance for gauging algorithm
- `maxiter::Int`: maximum amount of gauging iterations
"""
@kwdef struct TDVP{A} <: Algorithm
    expalg::A = Lanczos(; tol=Defaults.tol)
    tolgauge::Float64 = Defaults.tolgauge
    maxiter::Int = Defaults.maxiter
end

function timestep(Ψ::InfiniteMPS, H, dt::Number, alg::TDVP,
                  envs::Cache=environments(Ψ, H))
    temp_ACs = similar(Ψ.AC)
    temp_CRs = similar(Ψ.CR)

    @sync for (loc, (ac, c)) in enumerate(zip(Ψ.AC, Ψ.CR))
        Threads.@spawn begin
            h = ∂∂AC($loc, $Ψ, $H, $envs)
            $temp_ACs[loc], converged, convhist = integrate(h, $ac, -1im * $dt, alg.expalg)
            converged == 0 &&
                @info "time evolving ac($loc) failed $(convhist.normres)"
        end

        Threads.@spawn begin
            h = ∂∂C($loc, $Ψ, $H, $envs)
            $temp_CRs[loc], converged, convhist = integrate(h, $c, -1im * $dt, alg.expalg)
            converged == 0 &&
                @info "time evolving a($loc) failed $(convhist.normres)"
        end
    end

    for loc in 1:length(Ψ)

        #find Al that best fits these new Acenter and centers
        QAc, _ = leftorth!(temp_ACs[loc]; alg=TensorKit.QRpos())
        Qc, _ = leftorth!(temp_CRs[loc]; alg=TensorKit.QRpos())
        @plansor temp_ACs[loc][-1 -2; -3] = QAc[-1 -2; 1] * conj(Qc[-3; 1])
    end

    nstate = InfiniteMPS(temp_ACs, Ψ.CR[end]; tol=alg.tolgauge, maxiter=alg.maxiter)
    recalculate!(envs, nstate)
    return nstate, envs
end

function timestep!(Ψ::AbstractFiniteMPS, H, dt::Number, alg::TDVP, envs=environments(Ψ, H))
    for i in 1:(length(Ψ) - 1)
        h_ac = ∂∂AC(i, Ψ, H, envs)
        Ψ.AC[i], converged, convhist = integrate(h_ac, Ψ.AC[i], -1im * dt / 2, alg.expalg)

        h_c = ∂∂C(i, Ψ, H, envs)
        Ψ.CR[i], converged, convhist = integrate(h_c, Ψ.CR[i], 1im * dt / 2, alg.expalg)
    end

    h_ac = ∂∂AC(length(Ψ), Ψ, H, envs)
    Ψ.AC[end], converged, convhist = integrate(h_ac, Ψ.AC[end], -1im * dt / 2, alg.expalg)

    for i in length(Ψ):-1:2
        h_ac = ∂∂AC(i, Ψ, H, envs)
        Ψ.AC[i], converged, convhist = integrate(h_ac, Ψ.AC[i], -1im * dt / 2, alg.expalg)

        h_c = ∂∂C(i - 1, Ψ, H, envs)
        Ψ.CR[i - 1], converged, convhist = integrate(h_c, Ψ.CR[i - 1], 1im * dt / 2, alg.expalg)
    end

    h_ac = ∂∂AC(1, Ψ, H, envs)
    Ψ.AC[1], converged, convhist = integrate(h_ac, Ψ.AC[1], -1im * dt / 2, alg.expalg)
    return Ψ, envs
end

"""
    TDVP2{A} <: Algorithm

2-site [TDVP](https://journals.aps.org/prl/abstract/10.1103/PhysRevLett.107.070601)
algorithm for time evolution.

# Fields
- `expalg::A`: exponentiator algorithm
- `tolgauge::Float64`: tolerance for gauging algorithm
- `maxiter::Int`: maximum amount of gauging iterations
- `trscheme`: truncation algorithm for [tsvd][TensorKit.tsvd](@ref)
"""
<<<<<<< HEAD
@kwdef  struct TDVP2{A} <: Algorithm
=======
@kwdef struct TDVP2{A} <: Algorithm
>>>>>>> a8437b28
    expalg::A = Lanczos(; tol=Defaults.tol)
    tolgauge::Float64 = Defaults.tolgauge
    maxiter::Int = Defaults.maxiter
    trscheme = truncerr(1e-3)
end

function timestep!(Ψ::AbstractFiniteMPS, H, dt::Number, alg::TDVP2,
                   envs=environments(Ψ, H); rightorthed=false)
    #left to right
    for i in 1:(length(Ψ) - 1)
        ac2 = _transpose_front(Ψ.AC[i]) * _transpose_tail(Ψ.AR[i + 1])

        h_ac2 = ∂∂AC2(i, Ψ, H, envs)
        nac2, converged, convhist = integrate(h_ac2, ac2, -1im * dt / 2, alg.expalg)

        nal, nc, nar = tsvd(nac2; trunc=alg.trscheme, alg=TensorKit.SVD())

        Ψ.AC[i] = (nal, complex(nc))
        Ψ.AC[i + 1] = (complex(nc), _transpose_front(nar))

        if i != (length(Ψ) - 1)
            Ψ.AC[i + 1], converged, convhist = integrate(∂∂AC(i + 1, Ψ, H, envs), Ψ.AC[i + 1], 1im * dt / 2,
                                                 alg.expalg)
        end
    end

    #right to left
    for i in length(Ψ):-1:2
        ac2 = _transpose_front(Ψ.AL[i - 1]) * _transpose_tail(Ψ.AC[i])

        h_ac2 = ∂∂AC2(i - 1, Ψ, H, envs)
        (nac2, converged, convhist) = integrate(h_ac2, ac2, -1im * dt / 2, alg.expalg)

        nal, nc, nar = tsvd(nac2; trunc=alg.trscheme, alg=TensorKit.SVD())

        Ψ.AC[i - 1] = (nal, complex(nc))
        Ψ.AC[i] = (complex(nc), _transpose_front(nar))

        if i != 2
            Ψ.AC[i - 1], converged, convhist = integrate(∂∂AC(i - 1, Ψ, H, envs), Ψ.AC[i - 1], 1im * dt / 2,
                                                 alg.expalg)
        end
    end

    return Ψ, envs
end

#copying version
function timestep(Ψ::AbstractFiniteMPS, H, timestep, alg::Union{TDVP,TDVP2},
                  envs=environments(Ψ, H))
    return timestep!(copy(Ψ), H, timestep, alg, envs)
end<|MERGE_RESOLUTION|>--- conflicted
+++ resolved
@@ -101,11 +101,7 @@
 - `maxiter::Int`: maximum amount of gauging iterations
 - `trscheme`: truncation algorithm for [tsvd][TensorKit.tsvd](@ref)
 """
-<<<<<<< HEAD
-@kwdef  struct TDVP2{A} <: Algorithm
-=======
 @kwdef struct TDVP2{A} <: Algorithm
->>>>>>> a8437b28
     expalg::A = Lanczos(; tol=Defaults.tol)
     tolgauge::Float64 = Defaults.tolgauge
     maxiter::Int = Defaults.maxiter
