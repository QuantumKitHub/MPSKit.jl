--- conflicted
+++ resolved
@@ -43,13 +43,8 @@
     TA = tensormaptype(spacetype(H), 2, 1, T)
 
     # fuse from left to right
-<<<<<<< HEAD
     ALs = Vector{Union{Missing,TA}}(missing, L)
     left = spacetype(H)(one(sector) => 1) # might need to be rightone, leave this for now
-=======
-    ALs = Vector{Union{Missing, TA}}(missing, L)
-    left = oneunit(spacetype(H))
->>>>>>> 72820fb9
     for i in 1:(middle_site - 1)
         P = physicalspace(H, i)
         ALs[i] = isomorphism(T, left ⊗ P ← fuse(left ⊗ P))
