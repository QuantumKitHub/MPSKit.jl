"""
    struct VUMPSSvdCut <: Algorithm end

An algorithm that uses an two-site VUMPS step to change the bond dimension of a state.

# Fields
- `tol::Real = Defaults.tol` : The tolerance for the eigenvalue solver.
- `tol_gauge::Real = Defaults.tolgauge` : The tolerance for the gauge.
<<<<<<< HEAD
- `trscheme::TruncationScheme = notrunc()` : The truncation scheme to use.
"""
struct VUMPSSvdCut <: Algorithm
    tol::Float64
    tol_gauge::Float64
    trscheme::TruncationScheme
=======
- `tol::Real = Defaults.tol` : The tolerance for the Galerkin truncation.
- `tol_eigenval::Real = Defaults.tol` : The tolerance for the eigenvalue solver.
- `trscheme::TruncationScheme = notrunc()` : The truncation scheme to use.
"""
@kwdef struct VUMPSSvdCut <: Algorithm
    tol_gauge = Defaults.tolgauge
    tol = Defaults.tol
    tol_eigenval = Defaults.tol
    trscheme = notrunc()
>>>>>>> af3d3523
end
function VUMPSSvdCut(; tol_gauge::Real=Defaults.tolgauge, tol::Real=Defaults.tol,
                     trscheme::TruncationScheme=notrunc(), tol_galerkin=nothing,
                     tol_eigenval=nothing)
    # Deprecation warnings
    if !isnothing(tol_galerkin)
        Base.depwarn("VUMPSSvdCut(; kwargs..., tol_galerkin=...) is deprecated. Use VUMPSSvdCut(; kwargs...) instead.",
                     :VUMPSSvdCut; force=true)
    end
    actual_tol = if !isnothing(tol_eigenval)
        Base.depwarn("VUMPSSvdCut(; kwargs..., tol_eigenval=...) is deprecated. Use VUMPSSvdCut(; kwargs..., tol=...) instead.",
                     :VUMPSSvdCut; force=true)
        tol_eigenval
    else
        tol
    end

    return VUMPSSvdCut(actual_tol, tol_gauge, trscheme)
end

function changebonds_1(ψ₁::InfiniteMPS, H, alg::VUMPSSvdCut,
                       envs=environments(ψ₁, H)) # would be more efficient if we also repeated envs
    # the unitcell==1 case is unique, because there you have a sef-consistency condition

    # expand the one site to two sites
    ψ₂ = InfiniteMPS(repeat(ψ₁.AL, 2))
    H₂ = repeat(H, 2)

    ψ₂, nenvs = changebonds(ψ₂, H₂, alg)

    D1 = space(ψ₂.AL[1], 1)
    D2 = space(ψ₂.AL[2], 1)

    # collapse back to 1 site
    if D2 != D1
        trscheme = truncspace(infimum(D1, D2))
        ψ₂, nenvs = changebonds(ψ₂, H₂, SvdCut(; trscheme), nenvs)
    end

    ψ′ = InfiniteMPS([ψ₂.AL[1]], ψ₂.CR[1]; tol=alg.tol_gauge)
    return ψ′, envs
end

function changebonds_n(ψ::InfiniteMPS, H, alg::VUMPSSvdCut, envs=environments(ψ, H))
    meps = 0.0
    for loc in 1:length(ψ)
        @plansor AC2[-1 -2; -3 -4] := ψ.AC[loc][-1 -2; 1] * ψ.AR[loc + 1][1 -4; -3]

        h_ac2 = ∂∂AC2(loc, ψ, H, envs)
        vals, vecs, _ = eigsolve(h_ac2, AC2, 1, :SR; tol=alg.tol,
                                 ishermitian=false)
        nAC2 = vecs[1]

        h_c = ∂∂C(loc + 1, ψ, H, envs)
        vals, vecs, _ = eigsolve(h_c, ψ.CR[loc + 1], 1, :SR; tol=alg.tol,
                                 ishermitian=false)
        nC2 = vecs[1]

        # svd ac2, get new AL1 and S,V --> AC
        AL1, S, V, eps = tsvd(nAC2; trunc=alg.trscheme, alg=TensorKit.SVD())
        @plansor AC[-1 -2; -3] := S[-1; 1] * V[1; -3 -2]
        meps = max(eps, meps)

        # find AL2 from AC and C as in vumps paper
        QAC, _ = leftorth(AC; alg=QRpos())
        QC, _ = leftorth(nC2; alg=QRpos())
        dom_map = isometry(domain(QC), domain(QAC))

        @plansor AL2[-1 -2; -3] := QAC[-1 -2; 1] * conj(dom_map[2; 1]) * conj(QC[-3; 2])

        # make a new ψ using the updated A's
        copied = copy(ψ.AL)
        copied[loc] = AL1
        copied[loc + 1] = AL2
        ψ = InfiniteMPS(copied; tol=alg.tol_gauge)
    end

    return ψ, envs
end

function changebonds(ψ::InfiniteMPS, H, alg::VUMPSSvdCut, envs=environments(ψ, H))
    return if isone(length(ψ))
        changebonds_1(ψ, H, alg, envs)
    else
        changebonds_n(ψ, H, alg, envs)
    end
end<|MERGE_RESOLUTION|>--- conflicted
+++ resolved
@@ -6,14 +6,6 @@
 # Fields
 - `tol::Real = Defaults.tol` : The tolerance for the eigenvalue solver.
 - `tol_gauge::Real = Defaults.tolgauge` : The tolerance for the gauge.
-<<<<<<< HEAD
-- `trscheme::TruncationScheme = notrunc()` : The truncation scheme to use.
-"""
-struct VUMPSSvdCut <: Algorithm
-    tol::Float64
-    tol_gauge::Float64
-    trscheme::TruncationScheme
-=======
 - `tol::Real = Defaults.tol` : The tolerance for the Galerkin truncation.
 - `tol_eigenval::Real = Defaults.tol` : The tolerance for the eigenvalue solver.
 - `trscheme::TruncationScheme = notrunc()` : The truncation scheme to use.
@@ -23,25 +15,6 @@
     tol = Defaults.tol
     tol_eigenval = Defaults.tol
     trscheme = notrunc()
->>>>>>> af3d3523
-end
-function VUMPSSvdCut(; tol_gauge::Real=Defaults.tolgauge, tol::Real=Defaults.tol,
-                     trscheme::TruncationScheme=notrunc(), tol_galerkin=nothing,
-                     tol_eigenval=nothing)
-    # Deprecation warnings
-    if !isnothing(tol_galerkin)
-        Base.depwarn("VUMPSSvdCut(; kwargs..., tol_galerkin=...) is deprecated. Use VUMPSSvdCut(; kwargs...) instead.",
-                     :VUMPSSvdCut; force=true)
-    end
-    actual_tol = if !isnothing(tol_eigenval)
-        Base.depwarn("VUMPSSvdCut(; kwargs..., tol_eigenval=...) is deprecated. Use VUMPSSvdCut(; kwargs..., tol=...) instead.",
-                     :VUMPSSvdCut; force=true)
-        tol_eigenval
-    else
-        tol
-    end
-
-    return VUMPSSvdCut(actual_tol, tol_gauge, trscheme)
 end
 
 function changebonds_1(ψ₁::InfiniteMPS, H, alg::VUMPSSvdCut,
