"""
$(TYPEDEF)

An algorithm that uses truncated SVD to change the bond dimension of a ψ.

## Fields

$(TYPEDFIELDS)
"""
@kwdef struct SvdCut{S} <: Algorithm
    "algorithm used for the singular value decomposition"
    alg_svd::S = Defaults.alg_svd()

    "algorithm used for [truncation][@extref TensorKit.tsvd] of the gauge tensors"
    trscheme::TruncationScheme
end

function changebonds(ψ::AbstractFiniteMPS, alg::SvdCut; kwargs...)
    return changebonds!(copy(ψ), alg; kwargs...)
end
function changebonds!(ψ::AbstractFiniteMPS, alg::SvdCut; normalize::Bool = true)
    for i in (length(ψ) - 1):-1:1
        U, S, V, = tsvd(ψ.C[i]; trunc = alg.trscheme, alg = alg.alg_svd)
        AL′ = ψ.AL[i] * U
        ψ.AC[i] = (AL′, complex(S))
        AR′ = _transpose_front(V * _transpose_tail(ψ.AR[i + 1]))
        ψ.AC[i + 1] = (complex(S), AR′)
    end
    return normalize ? normalize!(ψ) : ψ
end

# Note: it might be better to go to an MPS representation first
# such that the SVD cut happens in a canonical form;
# this would still not be the correct norm, so we will ignore this for now.
# this implementation cuts the bond dimension in a non-canonical basis from left to right,
# but then the basis would be somewhat canonical automatically, so in the reverse direction
# we can cut the bond dimension in a canonical basis?
changebonds(mpo::FiniteMPO, alg::SvdCut) = changebonds!(copy(mpo), alg)
function changebonds!(mpo::FiniteMPO, alg::SvdCut)
    # cannot cut a MPO with only one site
    length(mpo) == 1 && return mpo

    # left to right
    O_left = transpose(mpo[1], ((3, 1, 2), (4,)))
    local O_right
    for i in 2:length(mpo)
        U, S, V, = tsvd!(O_left; trunc = alg.trscheme, alg = alg.alg_svd)
        @inbounds mpo[i - 1] = transpose(U, ((2, 3), (1, 4)))
        if i < length(mpo)
            @plansor O_left[-3 -1 -2; -4] := S[-1; 1] * V[1; 2] * mpo[i][2 -2; -3 -4]
        else
            @plansor O_right[-1; -3 -4 -2] := S[-1; 1] * V[1; 2] * mpo[end][2 -2; -3 -4]
        end
    end

    # right to left
    for i in (length(mpo) - 1):-1:1
        U, S, V, = tsvd!(O_right; trunc = alg.trscheme, alg = alg.alg_svd)
        @inbounds mpo[i + 1] = transpose(V, ((1, 4), (2, 3)))
        if i > 1
            @plansor O_right[-1; -3 -4 -2] := mpo[i][-1 -2; -3 2] * U[2; 1] * S[1; -4]
        else
            @plansor _O[-1 -2; -3 -4] := mpo[1][-1 -2; -3 2] * U[2; 1] *
                S[1; -4]
            @inbounds mpo[1] = _O
        end
    end

    return mpo
end

# TODO: this assumes the MPO is infinite, and does weird things for finite MPOs.
function changebonds(ψ::InfiniteMPO, alg::SvdCut)
    return convert(InfiniteMPO, changebonds(convert(InfiniteMPS, ψ), alg))
end
function changebonds(ψ::MultilineMPO, alg::SvdCut)
    return convert(MultilineMPO, changebonds(convert(MultilineMPS, ψ), alg))
end
function changebonds(ψ::MultilineMPS, alg::SvdCut)
    return Multiline(map(x -> changebonds(x, alg), ψ.data))
end
function changebonds(ψ::InfiniteMPS, alg::SvdCut)
    copied = complex.(ψ.AL)
    ncr = ψ.C[1]

    for i in 1:length(ψ)
        U, ncr, = tsvd(ψ.C[i]; trunc = alg.trscheme, alg = alg.alg_svd)
        copied[i] = copied[i] * U
        copied[i + 1] = _transpose_front(U' * _transpose_tail(copied[i + 1]))
    end

    # make sure everything is full rank:
    makefullrank!(copied)

    # if the bond dimension is not changed, we can keep the same center, otherwise recompute
    ψ = if space(ncr, 1) != space(copied[1], 1)
        InfiniteMPS(copied)
    else
        C₀ = ncr isa TensorMap ? complex(ncr) : TensorMap(complex(ncr))
        InfiniteMPS(copied, C₀)
    end
    return normalize!(ψ)
end

function changebonds(ψ, H, alg::SvdCut, envs = environments(ψ, H))
    return changebonds(ψ, alg), envs
end

<<<<<<< HEAD
changebonds(mpo::FiniteMPOHamiltonian, alg::SvdCut) = changebonds!(copy(mpo), alg)
=======
>>>>>>> 602b398f
function changebonds!(H::FiniteMPOHamiltonian, alg::SvdCut)
    # orthogonality center to the left
    for i in length(H):-1:2
        H = right_canonicalize!(H, i)
    end

    # swipe right
    for i in 1:(length(H) - 1)
<<<<<<< HEAD
        @info i
=======
>>>>>>> 602b398f
        H = left_canonicalize!(H, i; alg = alg.alg_svd, alg.trscheme)
    end
    # swipe left -- TODO: do we really need this double sweep?
    for i in length(H):-1:2
        H = right_canonicalize!(H, i; alg = alg.alg_svd, alg.trscheme)
    end

    return H
end<|MERGE_RESOLUTION|>--- conflicted
+++ resolved
@@ -106,10 +106,7 @@
     return changebonds(ψ, alg), envs
 end
 
-<<<<<<< HEAD
 changebonds(mpo::FiniteMPOHamiltonian, alg::SvdCut) = changebonds!(copy(mpo), alg)
-=======
->>>>>>> 602b398f
 function changebonds!(H::FiniteMPOHamiltonian, alg::SvdCut)
     # orthogonality center to the left
     for i in length(H):-1:2
@@ -118,10 +115,6 @@
 
     # swipe right
     for i in 1:(length(H) - 1)
-<<<<<<< HEAD
-        @info i
-=======
->>>>>>> 602b398f
         H = left_canonicalize!(H, i; alg = alg.alg_svd, alg.trscheme)
     end
     # swipe left -- TODO: do we really need this double sweep?
