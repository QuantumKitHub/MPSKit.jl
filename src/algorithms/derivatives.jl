# Given a state and it's environments, we can act on it

#make this into one struct?
"""
    Draft operators
"""
struct MPO_∂∂C{L,R}
    leftenv::L
    rightenv::R
end

struct MPO_∂∂AC{O,L,R}
    o::O
    leftenv::L
    rightenv::R
end

struct MPO_∂∂AC2{O,L,R}
    o1::O
    o2::O
    leftenv::L
    rightenv::R
end

const DerivativeOperator = Union{MPO_∂∂C,MPO_∂∂AC,MPO_∂∂AC2}

Base.:*(h::DerivativeOperator, v) = h(v);

(h::MPO_∂∂C)(x) = ∂C(x, h.leftenv, h.rightenv);
(h::MPO_∂∂AC)(x) = ∂AC(x, h.o, h.leftenv, h.rightenv);
(h::MPO_∂∂AC2)(x) = ∂AC2(x, h.o1, h.o2, h.leftenv, h.rightenv);
(h::DerivativeOperator)(v, ::Number) = h(v)

# can we reduce code duplication for ∂∂C,∂∂AC,∂∂AC2 by defining constructors for DerivativeOperator?
# draft operator constructors
function ∂∂C(pos::Int, mps, opp::Union{MPOHamiltonian,SparseMPO,DenseMPO}, cache)
    return MPO_∂∂C(leftenv(cache, pos + 1, mps), rightenv(cache, pos, mps))
end
function ∂∂C(col::Int, mps, opp::MPOMultiline, envs)
    return MPO_∂∂C(leftenv(envs, col + 1, mps), rightenv(envs, col, mps))
end
function ∂∂C(row::Int, col::Int, mps, opp::MPOMultiline, envs)
    return MPO_∂∂C(leftenv(envs, row, col + 1, mps), rightenv(envs, row, col, mps))
end

function ∂∂AC(pos::Int, mps, opp::Union{MPOHamiltonian,SparseMPO,DenseMPO}, cache)
    return MPO_∂∂AC(cache.opp[pos], leftenv(cache, pos, mps), rightenv(cache, pos, mps))
end
function ∂∂AC(row::Int, col::Int, mps, opp::MPOMultiline, envs)
    return MPO_∂∂AC(
        envs.opp[row, col], leftenv(envs, row, col, mps), rightenv(envs, row, col, mps)
    )
end;
function ∂∂AC(col::Int, mps, opp::MPOMultiline, envs)
    return MPO_∂∂AC(envs.opp[:, col], leftenv(envs, col, mps), rightenv(envs, col, mps))
end;

function ∂∂AC2(pos::Int, mps, opp::Union{MPOHamiltonian,SparseMPO,DenseMPO}, cache)
    return MPO_∂∂AC2(
        cache.opp[pos],
        cache.opp[pos + 1],
        leftenv(cache, pos, mps),
        rightenv(cache, pos + 1, mps),
    )
end;
function ∂∂AC2(col::Int, mps, opp::MPOMultiline, envs)
    return MPO_∂∂AC2(
        envs.opp[:, col],
        envs.opp[:, col + 1],
        leftenv(envs, col, mps),
        rightenv(envs, col + 1, mps),
    )
end
function ∂∂AC2(row::Int, col::Int, mps, opp::MPOMultiline, envs)
    return MPO_∂∂AC2(
        envs.opp[row, col],
        envs.opp[row, col + 1],
        leftenv(envs, row, col, mps),
        rightenv(envs, row, col + 1, mps),
    )
end

#allow calling them with CartesianIndices
∂∂C(pos::CartesianIndex, mps, opp, envs) = ∂∂C(Tuple(pos)..., mps, opp, envs)
∂∂AC(pos::CartesianIndex, mps, opp, envs) = ∂∂AC(Tuple(pos)..., mps, opp, envs)
∂∂AC2(pos::CartesianIndex, mps, opp, envs) = ∂∂AC2(Tuple(pos)..., mps, opp, envs)

"""
    One-site derivative
"""

function ∂AC(x::MPSTensor, ham::SparseMPOSlice, leftenv, rightenv)::typeof(x)
    local y
    @static if Defaults.parallelize_derivatives
        @floop WorkStealingEx() for (i, j) in keys(ham)
            t = ∂AC(x, ham.Os[i, j], leftenv[i], rightenv[j])
            @reduce(y = inplace_add!(nothing, t))
        end
    else
        els = collect(keys(ham))
        y = ∂AC(x, ham.Os[els[1]...], leftenv[els[1][1]], rightenv[els[1][2]])
        for (i, j) in els[2:end]
            add!(y, ∂AC(x, ham.Os[i, j], leftenv[i], rightenv[j]))
        end
    end

    return y
end

function ∂AC(
    x::MPSTensor{S}, opp::MPOTensor{S}, leftenv::MPSTensor{S}, rightenv::MPSTensor{S}
)::typeof(x) where {S}
    @plansor y[-1 -2; -3] :=
        leftenv[-1 5; 4] * x[4 2; 1] * opp[5 -2; 2 3] * rightenv[1 3; -3]
end
function ∂AC(
    x::MPSTensor{S}, opp::Number, leftenv::MPSTensor{S}, rightenv::MPSTensor{S}
)::typeof(x) where {S}
    @plansor y[-1 -2; -3] :=
        opp * (leftenv[-1 5; 4] * x[4 6; 1] * τ[6 5; 7 -2] * rightenv[1 7; -3])
end

# mpo multiline
function ∂AC(x::RecursiveVec, opp, leftenv, rightenv)
    return RecursiveVec(
        circshift(map(t -> ∂AC(t...), zip(x.vecs, opp, leftenv, rightenv)), 1)
    )
end

function ∂AC(x::MPSTensor, ::Nothing, leftenv, rightenv)
    return _transpose_front(leftenv * _transpose_tail(x * rightenv))
end

"""
    Two-site derivative
"""
function ∂AC2(
    x::MPOTensor, h1::SparseMPOSlice, h2::SparseMPOSlice, leftenv, rightenv
)::typeof(x)
    local toret

    tl = tensormaptype(spacetype(x), 2, 3, storagetype(x))
    hl = Vector{Union{Nothing,tl}}(undef, h1.odim)
    @threads for j in 1:(h1.odim)
        @floop WorkStealingEx() for i in keys(h1, :, j)
            if isscal(h1, i, j)
                @plansor t[-1 -2; -3 -4 -5] :=
                    (h1.Os[i, j] * leftenv[i])[-1 1; 2] * τ[1 -2; 3 -5] * x[2 3; -3 -4]
            else
                @plansor t[-1 -2; -3 -4 -5] :=
                    leftenv[i][-1 1; 2] * h1[i, j][1 -2; 3 -5] * x[2 3; -3 -4]
            end
            @reduce(curel = inplace_add!(nothing, t))
        end
        hl[j] = curel
    end

    @floop WorkStealingEx() for (j, k) in keys(h2)
        isnothing(hl[j]) && continue

        if isscal(h2, j, k)
            @plansor t[-1 -2; -3 -4] :=
                (h2.Os[j, k] * hl[j])[-1 -2; 5 3 4] * τ[4 -4; 3 6] * rightenv[k][5 6; -3]
        else
            @plansor t[-1 -2; -3 -4] :=
                hl[j][-1 -2; 5 3 4] * h2[j, k][4 -4; 3 6] * rightenv[k][5 6; -3]
        end

        @reduce(toret = inplace_add!(nothing, t))
    end

    return toret
end
function ∂AC2(x::MPOTensor, opp1::MPOTensor, opp2::MPOTensor, leftenv, rightenv)
    @plansor toret[-1 -2; -3 -4] :=
        leftenv[-1 7; 6] *
        x[6 5; 1 3] *
        opp1[7 -2; 5 4] *
        opp2[4 -4; 3 2] *
        rightenv[1 2; -3]
end
function ∂AC2(x::MPOTensor, ::Nothing, ::Nothing, leftenv, rightenv)
    @plansor y[-1 -2; -3 -4] := x[1 -2; 2 -4] * leftenv[-1; 1] * rightenv[2; -3]
end

function ∂AC2(x::RecursiveVec, opp1, opp2, leftenv, rightenv)
    return RecursiveVec(
        circshift(map(t -> ∂AC2(t...), zip(x.vecs, opp1, opp2, leftenv, rightenv)), 1)
    )
end

"""
    Zero-site derivative (the C matrix to the right of pos)
"""
function ∂C(x::MPSBondTensor, leftenv::AbstractVector, rightenv::AbstractVector)::typeof(x)
    if Defaults.parallelize_derivatives
        @floop WorkStealingEx() for (le, re) in zip(leftenv, rightenv)
            t = ∂C(x, le, re)
            @reduce(y = inplace_add!(nothing, t))
        end
    else
        y = ∂C(x, leftenv[1], rightenv[1])
        for (le, re) in zip(leftenv[2:end], rightenv[2:end])
            VectorInterface.add!(y, ∂C(x, le, re))
        end
    end

    return y
end

function ∂C(x::MPSBondTensor, leftenv::MPSTensor, rightenv::MPSTensor)
    @plansor toret[-1; -2] := leftenv[-1 3; 1] * x[1; 2] * rightenv[2 3; -2]
end

function ∂C(x::MPSBondTensor, leftenv::MPSBondTensor, rightenv::MPSBondTensor)
    @plansor toret[-1; -2] := leftenv[-1; 1] * x[1; 2] * rightenv[2; -2]
end

function ∂C(x::RecursiveVec, leftenv, rightenv)
    return RecursiveVec(circshift(map(t -> ∂C(t...), zip(x.vecs, leftenv, rightenv)), 1))
end

#downproject for approximate
function c_proj(pos, below, envs::FinEnv)
    return ∂C(envs.above.CR[pos], leftenv(envs, pos + 1, below), rightenv(envs, pos, below))
end

function c_proj(row, col, below, envs::PerMPOInfEnv)
    return ∂C(
        envs.above.CR[row, col],
        leftenv(envs, row, col + 1, below),
        rightenv(envs, row, col, below),
    )
end

# TODO: rewrite this to not use operator from cache?
function ac_proj(pos, below, envs)
    le = leftenv(envs, pos, below)
    re = rightenv(envs, pos, below)

    return ∂AC(envs.above.AC[pos], envs.opp[pos], le, re)
end
function ac_proj(row, col, below, envs::PerMPOInfEnv)
    return ∂AC(
        envs.above.AC[row, col],
        envs.opp[row, col],
        leftenv(envs, row, col, below),
        rightenv(envs, row, col, below),
    )
end
function ac2_proj(pos, below, envs)
    le = leftenv(envs, pos, below)
    re = rightenv(envs, pos + 1, below)

    return ∂AC2(
        envs.above.AC[pos] * _transpose_tail(envs.above.AR[pos + 1]),
        envs.opp[pos],
        envs.opp[pos + 1],
        le,
        re,
    )
end
function ac2_proj(row, col, below, envs::PerMPOInfEnv)
    @plansor ac2[-1 -2; -3 -4] :=
        envs.above.AC[row, col][-1 -2; 1] * envs.above.AR[row, col + 1][1 -4; -3]
    return ∂AC2(
        ac2, leftenv(envs, row, col + 1, below), rightenv(envs, row, col + 1, below)
    )
end

function ∂∂C(pos::Int, mps, opp::LinearCombination, cache)
    return LinearCombination(
        broadcast((h, e) -> ∂∂C(pos, mps, h, e), opp.opps, cache.envs), opp.coeffs
    )
end

function ∂∂AC(pos::Int, mps, opp::LinearCombination, cache)
    return LinearCombination(
        broadcast((h, e) -> ∂∂AC(pos, mps, h, e), opp.opps, cache.envs), opp.coeffs
    )
end

function ∂∂AC2(pos::Int, mps, opp::LinearCombination, cache)
    return LinearCombination(
        broadcast((h, e) -> ∂∂AC2(pos, mps, h, e), opp.opps, cache.envs), opp.coeffs
    )
end

struct AC_EffProj{A,L}
    a1::A
    le::L
    re::L
end
struct AC2_EffProj{A,L}
    a1::A
    a2::A
    le::L
    re::L
end
Base.:*(h::Union{AC_EffProj,AC2_EffProj}, v) = h(v);

function (h::AC_EffProj)(x::MPSTensor)
    @plansor v[-1; -2 -3 -4] :=
        h.le[4; -1 -2 5] * h.a1[5 2; 1] * h.re[1; -3 -4 3] * conj(x[4 2; 3])
    @plansor y[-1 -2; -3] :=
        conj(v[1; 2 5 6]) * h.le[-1; 1 2 4] * h.a1[4 -2; 3] * h.re[3; 5 6 -3]
end
function (h::AC2_EffProj)(x::MPOTensor)
    @plansor v[-1; -2 -3 -4] :=
        h.le[6; -1 -2 7] *
        h.a1[7 4; 5] *
        h.a2[5 2; 1] *
        h.re[1; -3 -4 3] *
        conj(x[6 4; 3 2])
    @plansor y[-1 -2; -3 -4] :=
        conj(v[2; 3 5 6]) *
        h.le[-1; 2 3 4] *
        h.a1[4 -2; 7] *
        h.a2[7 -4; 1] *
        h.re[1; 5 6 -3]
end

function ∂∂AC(pos::Int, state, opp::ProjectionOperator, env)
    return AC_EffProj(opp.ket.AC[pos], leftenv(env, pos, state), rightenv(env, pos, state))
end
function ∂∂AC2(pos::Int, state, opp::ProjectionOperator, env)
    return AC2_EffProj(
        opp.ket.AC[pos],
        opp.ket.AR[pos + 1],
        leftenv(env, pos, state),
        rightenv(env, pos + 1, state),
    )
<<<<<<< HEAD
end

# MultipliedOperator and SumOfOperators
(x::TimedOperator{<:DerivativeOperator})(y, t::Number) = x.f(t) * x.op(y)
(x::MultipliedOperator{<:DerivativeOperator,<:Any})(y, ::Number) = x.f * x.op(y)
(x::SumOfOperators{M})(y, t::Number) where {M<:MultipliedOperator{<:MPSKit.DerivativeOperator,<:Any}} = sum(O -> O(y, t), x)

function ∂∂C(pos::Int, mps, opp::MultipliedOperator, cache)
    return MultipliedOperator(∂∂C(pos::Int, mps, opp.op, cache), opp.f)
end

function ∂∂AC(pos::Int, mps, opp::MultipliedOperator, cache)
    return MultipliedOperator(∂∂AC(pos::Int, mps, opp.op, cache), opp.f)
end

function ∂∂AC2(pos::Int, mps, opp::MultipliedOperator, cache)
    return MultipliedOperator(∂∂AC2(pos::Int, mps, opp.op, cache), opp.f)
end

function ∂∂C(pos::Int, mps, opp::SumOfOperators, cache::MultipleEnvironments)
    return SumOfOperators(map((op, openv) -> ∂∂C(pos, mps, op, openv), opp.ops, cache.envs))
end

function ∂∂AC(pos::Int, mps, opp::SumOfOperators, cache::MultipleEnvironments)
    return SumOfOperators(
        map((op, openv) -> ∂∂AC(pos, mps, op, openv), opp.ops, cache.envs)
    )
end

function ∂∂AC2(pos::Int, mps, opp::SumOfOperators, cache::MultipleEnvironments)
    return SumOfOperators(
        map((op, openv) -> ∂∂AC2(pos, mps, op, openv), opp.ops, cache.envs)
    )
=======
>>>>>>> deb1e766
end<|MERGE_RESOLUTION|>--- conflicted
+++ resolved
@@ -330,7 +330,6 @@
         leftenv(env, pos, state),
         rightenv(env, pos + 1, state),
     )
-<<<<<<< HEAD
 end
 
 # MultipliedOperator and SumOfOperators
@@ -364,6 +363,4 @@
     return SumOfOperators(
         map((op, openv) -> ∂∂AC2(pos, mps, op, openv), opp.ops, cache.envs)
     )
-=======
->>>>>>> deb1e766
 end