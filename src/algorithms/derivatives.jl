--- conflicted
+++ resolved
@@ -106,15 +106,8 @@
 end
 
 # mpo multiline
-<<<<<<< HEAD
-function ∂AC(x::Vector, operator, leftenv, rightenv)
-    return circshift(map(t -> ∂AC(t...),
-                         zip(x, operator, leftenv, rightenv)),
-                     1)
-=======
 function ∂AC(x::Vector, opp, leftenv, rightenv)
-    return circshift(map(t -> ∂AC(t...), zip(x, opp, leftenv, rightenv)), 1)
->>>>>>> 35472e21
+    return circshift(map(∂AC, x, opp, leftenv, rightenv), 1)
 end
 
 function ∂AC(x::MPSTensor, ::Nothing, leftenv, rightenv)
@@ -169,15 +162,8 @@
     @plansor y[-1 -2; -3 -4] := x[1 -2; 2 -4] * leftenv[-1; 1] * rightenv[2; -3]
 end
 
-<<<<<<< HEAD
-function ∂AC2(x::Vector, operator1, operator2, leftenv, rightenv)
-    return circshift(map(t -> ∂AC2(t...),
-                         zip(x.vecs, operator1, operator2, leftenv, rightenv)),
-                     1)
-=======
 function ∂AC2(x::Vector, opp1, opp2, leftenv, rightenv)
-    return circshift(map(t -> ∂AC2(t...), zip(x, opp1, opp2, leftenv, rightenv)), 1)
->>>>>>> 35472e21
+    return circshift(map(∂AC2, x, opp1, opp2, leftenv, rightenv), 1)
 end
 
 """
