--- conflicted
+++ resolved
@@ -1,13 +1,4 @@
 #works for general tensors
-<<<<<<< HEAD
-expectation_value(state::Union{InfiniteMPS,WindowMPS,FiniteMPS},opp::AbstractTensorMap) = expectation_value(state,fill(opp,length(state)))
-function expectation_value(state::Union{InfiniteMPS,WindowMPS,FiniteMPS},opps::AbstractArray{<:AbstractTensorMap})
-    map(zip(state.AC,opps)) do (ac,opp)
-        tr(ac'*transpose(
-            opp*transpose(ac,(TensorKit.allind(ac)[2:end-1]),(1,TensorKit.numind(ac))),
-            (TensorKit.numind(ac)-1,TensorKit.allind(ac)[1:end-2]...),
-            (TensorKit.numind(ac),)))
-=======
 function expectation_value(
     state::Union{InfiniteMPS,WindowMPS,FiniteMPS}, opp::AbstractTensorMap
 )
@@ -28,75 +19,21 @@
                 ),
             ),
         )
->>>>>>> 1cae3de8
     end
 end
 
 """
 calculates the expectation value of op, where op is a plain tensormap where the first index works on site at
 """
-<<<<<<< HEAD
-function expectation_value(state::Union{FiniteMPS{T},WindowMPS{T},InfiniteMPS{T}},op::AbstractTensorMap,at::Int) where T <: MPSTensor
-    expectation_value(state,decompose_localmpo(add_util_leg(op)),at);
-=======
 function expectation_value(
     state::Union{FiniteMPS{T},WindowMPS{T},InfiniteMPS{T}}, op::AbstractTensorMap, at::Int
 ) where {T<:MPSTensor}
     return expectation_value(state, decompose_localmpo(add_util_leg(op)), at)
->>>>>>> 1cae3de8
 end
 
 """
 calculates the expectation value of op = op1*op2*op3*... (ie an N site operator) starting at site at
 """
-<<<<<<< HEAD
-function expectation_value(state::Union{FiniteMPS{T},InfiniteMPS{T}},op::AbstractArray{<:AbstractTensorMap}, at::Int) where T <: MPSTensor
-    firstspace = _firstspace(first(op));
-    (firstspace == oneunit(firstspace) && _lastspace(last(op)) == firstspace') ||
-        throw(ArgumentError("localmpo should start and end in a trivial leg, not with $(firstspace)"));
-
-
-    ut = fill_data!(similar(op[1],firstspace),one)
-    @plansor v[-1 -2;-3] := isomorphism(storagetype(T),left_virtualspace(state,at-1),left_virtualspace(state,at-1))[-1;-3]*conj(ut[-2])
-    tmp = v*TransferMatrix(state.AL[at:at+length(op)-1],op,state.AL[at:at+length(op)-1])
-    return @plansor tmp[1 2;3]*ut[2]*state.CR[at+length(op)-1][3;4]*conj(state.CR[at+length(op)-1][1;4]);
-end
-
-function expectation_value(state::WindowMPS{T},op::AbstractArray{<:AbstractTensorMap}, at::Int) where T <: MPSTensor
-    firstspace = _firstspace(first(op));
-    (firstspace == oneunit(firstspace) && _lastspace(last(op)) == firstspace') ||
-        throw(ArgumentError("localmpo should start and end in a trivial leg, not with $(firstspace)"));
-
-
-    ut = fill_data!(similar(op[1],firstspace),one)
-    @plansor v[-1 -2;-3] := isomorphism(storagetype(T),left_virtualspace(state,at-1),left_virtualspace(state,at-1))[-1;-3]*conj(ut[-2])
-    ALs = [state.AL[at:min(at+length(op)-1,length(state))]...,state.right_gs.AL[length(state)+1:at+length(op)-1]...]
-    tmp = v*TransferMatrix(ALs,op,ALs)
-    CR = at+length(op)-1 > length(state) ? state.right_gs.CR[at+length(op)-1] : state.CR[at+length(op)-1]
-    return @plansor tmp[1 2;3]*ut[2]*CR[3;4]*conj(CR[1;4]);
-end
-
-
-
-"""
-    calculates the expectation value for the given operator/hamiltonian
-"""
-expectation_value(state,envs::Cache) = expectation_value(state,envs.opp,envs);
-expectation_value(state,ham::MPOHamiltonian) = expectation_value(state,ham,environments(state,ham))
-function expectation_value(state::WindowMPS,ham::MPOHamiltonian,envs::FinEnv)
-    vals = expectation_value_fimpl(state,ham,envs);
-
-    tot = 0.0+0im;
-    for i in 1:ham.odim,
-        j in 1:ham.odim
-
-        tot += @plansor  leftenv(envs,length(state),state)[i][1 2;3]*
-                        state.AC[end][3 4;5]*
-                        rightenv(envs,length(state),state)[j][5 6;7]*
-                        ham[length(state)][i,j][2 8;4 6]*
-                        conj(state.AC[end][1 8;7])
-
-=======
 function expectation_value(
     state::Union{FiniteMPS{T},WindowMPS{T},InfiniteMPS{T}},
     op::AbstractArray{<:AbstractTensorMap},
@@ -146,7 +83,6 @@
             rightenv(envs, length(state), state)[j][5 6; 7] *
             ham[length(state)][i, j][2 8; 4 6] *
             conj(state.AC[end][1 8; 7])
->>>>>>> 1cae3de8
     end
 
     return vals, tot / (norm(state.AC[end])^2)
@@ -249,9 +185,10 @@
     return retval
 end
 
-<<<<<<< HEAD
-expectation_value(state::FiniteQP,opp) = expectation_value(convert(FiniteMPS,state),opp)
-
+expectation_value(state::FiniteQP, opp) = expectation_value(convert(FiniteMPS, state), opp)
+function expectation_value(state::FiniteQP, opp::MPOHamiltonian)
+    return expectation_value(convert(FiniteMPS, state), opp)
+end
 expectation_value(Ψ,op,t,args...) = expectation_value(Ψ,op,args...)
 
 # define expectation_value for MultipliedOperator as scalar multiplication of the non-multiplied result, instead of multiplying the operator itself
@@ -286,9 +223,4 @@
     middle = expectation_value(Ψ.window,windowH.middle,t,windowEnvs.middle)
     right = expectation_value(Ψ.right_gs,windowH.right,t,windowEnvs.right)
     return [left.data...,middle...,right.data...]
-=======
-expectation_value(state::FiniteQP, opp) = expectation_value(convert(FiniteMPS, state), opp)
-function expectation_value(state::FiniteQP, opp::MPOHamiltonian)
-    return expectation_value(convert(FiniteMPS, state), opp)
->>>>>>> 1cae3de8
 end