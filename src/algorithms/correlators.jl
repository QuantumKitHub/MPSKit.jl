"""
    correlator(ψ, O1, O2, i, j)
    correlator(ψ, O12, i, j)

Compute the 2-point correlator <ψ|O1[i]O2[j]|ψ> for inserting `O1` at `i` and `O2` at `j`.
Also accepts ranges for `j`.
"""
function correlator end

function correlator(state::AbstractMPS, O₁::MPOTensor, O₂::MPOTensor, i::Int, j::Int)
    return first(correlator(state, O₁, O₂, i, j:j))
end

function correlator(
        state::AbstractMPS, O₁::MPOTensor, O₂::MPOTensor, i::Int, js::AbstractRange{Int}
    )
    first(js) > i || @error "i should be smaller than j ($i, $(first(js)))"
    S₁ = _firstspace(O₁)
    S₁ == oneunit(S₁) || throw(ArgumentError("O₁ should start with a trivial leg."))
    S₂ = _lastspace(O₂)
    S₂ == S₁' || throw(ArgumentError("O₂ should end with a trivial leg."))

    G = similar(js, scalartype(state))
    U = ones(scalartype(state), S₁)

    @plansor Vₗ[-1 -2; -3] := state.AC[i][3 4; -3] * conj(U[1]) * O₁[1 2; 4 -2] *
        conj(state.AC[i][3 2; -1])
    ctr = i + 1

    for (k, j) in enumerate(js)
        if j > ctr
            Vₗ = Vₗ * TransferMatrix(state.AR[ctr:(j - 1)])
        end
        G[k] = @plansor Vₗ[2 3; 5] * state.AR[j][5 6; 7] * O₂[3 4; 6 1] * U[1] *
            conj(state.AR[j][2 4; 7])
        ctr = j
    end
    return G
end

<<<<<<< HEAD
function correlator(state::AbstractMPS, O₁₂::AbstractTensorMap{<:Any,S,2,2}, i::Int,
                    j) where {S}
    O₁, O₂ = decompose_localmpo(add_util_mpoleg(O₁₂))
=======
function correlator(
        state::AbstractMPS, O₁₂::AbstractTensorMap{<:Any, S, 2, 2}, i::Int, j
    ) where {S}
    O₁, O₂ = decompose_localmpo(add_util_leg(O₁₂))
>>>>>>> 72820fb9
    return correlator(state, O₁, O₂, i, j)
end<|MERGE_RESOLUTION|>--- conflicted
+++ resolved
@@ -38,15 +38,8 @@
     return G
 end
 
-<<<<<<< HEAD
 function correlator(state::AbstractMPS, O₁₂::AbstractTensorMap{<:Any,S,2,2}, i::Int,
                     j) where {S}
     O₁, O₂ = decompose_localmpo(add_util_mpoleg(O₁₂))
-=======
-function correlator(
-        state::AbstractMPS, O₁₂::AbstractTensorMap{<:Any, S, 2, 2}, i::Int, j
-    ) where {S}
-    O₁, O₂ = decompose_localmpo(add_util_leg(O₁₂))
->>>>>>> 72820fb9
     return correlator(state, O₁, O₂, i, j)
 end