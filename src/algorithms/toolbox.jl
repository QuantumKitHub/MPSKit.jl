--- conflicted
+++ resolved
@@ -24,13 +24,7 @@
 
     transferspace = fuse(left_virtualspace(above, 0) * left_virtualspace(below, 0)')
     num_vals = min(dim(transferspace, sector), num_vals); # we can ask at most this many values
-<<<<<<< HEAD
     eigenvals, eigenvecs,convhist = eigsolve(TransferMatrix(above.AL,below.AL) , init, num_vals, :LM, tol=tol)
-=======
-    @assert num_vals > 0 "num_vals should be strictly positive."
-    
-    eigenvals, eigenvecs,convhist = eigsolve(x->transfer_left(x, above.AL, below.AL) , init, num_vals, :LM, tol=tol)
->>>>>>> 5daef4f0
     convhist.converged < num_vals && @warn "correlation length failed to converge $(convhist.normres)"
 
     return eigenvals
