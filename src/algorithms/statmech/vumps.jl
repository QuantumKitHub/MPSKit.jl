#the statmech VUMPS
#it made sense to seperate both vumpses as
# - leading_boundary primarily works on MPSMultiline
# - they search for different eigenvalues
# - Hamiltonian vumps should use Lanczos, this has to use arnoldi
# - this vumps updates entire collumns (ψ[:,i]); incompatible with InfiniteMPS
# - (a)c-prime takes a different number of arguments
# - it's very litle duplicate code, but together it'd be a bit more convoluted (primarily because of the indexing way)

"""
    leading_boundary(ψ, opp, alg, envs=environments(ψ, opp))

Approximate the leading eigenvector for opp.
"""
function leading_boundary(ψ::InfiniteMPS, H, alg, envs=environments(ψ, H))
    st, pr, de = leading_boundary(convert(MPSMultiline, ψ), Multiline([H]), alg, envs)
    return convert(InfiniteMPS, st), pr, de
end

function leading_boundary(ψ::MPSMultiline, H, alg::VUMPS, envs=environments(ψ, H))
    ϵ::Float64 = calc_galerkin(ψ, envs)
    temp_ACs = similar.(ψ.AC)
    temp_Cs = similar.(ψ.CR)
    log = IterLog("VUMPS")

<<<<<<< HEAD
    while true
        eigalg = updatetol(alg.eigalg, iter, galerkin)

        if Defaults.parallelize_sites
            @sync begin
                for col in 1:size(ψ, 2)
=======
    LoggingExtras.withlevel(; alg.verbosity) do
        @infov 2 loginit!(log, ϵ, sum(expectation_value(ψ, H, envs)))
        for iter in 1:(alg.maxiter)
            alg_eigsolve = updatetol(alg.alg_eigsolve, iter, ϵ)
            @static if Defaults.parallelize_sites
                @sync for col in 1:size(ψ, 2)
>>>>>>> af3d3523
                    Threads.@spawn begin
                        H_AC = ∂∂AC($col, $ψ, $H, $envs)
                        ac = RecursiveVec($ψ.AC[:, col])
                        _, acvecs = eigsolve(H_AC, ac, 1, :LM, alg_eigsolve)
                        $temp_ACs[:, col] = acvecs[1].vecs[:]
                    end

                    Threads.@spawn begin
                        H_C = ∂∂C($col, $ψ, $H, $envs)
                        c = RecursiveVec($ψ.CR[:, col])
                        _, cvecs = eigsolve(H_C, c, 1, :LM, alg_eigsolve)
                        $temp_Cs[:, col] = cvecs[1].vecs[:]
                    end
                end
            else
                for col in 1:size(ψ, 2)
                    H_AC = ∂∂AC(col, ψ, H, envs)
                    ac = RecursiveVec(ψ.AC[:, col])
                    _, acvecs = eigsolve(H_AC, ac, 1, :LM, alg_eigsolve)
                    temp_ACs[:, col] = acvecs[1].vecs[:]

                    H_C = ∂∂C(col, ψ, H, envs)
                    c = RecursiveVec(ψ.CR[:, col])
                    _, cvecs = eigsolve(H_C, c, 1, :LM, alg_eigsolve)
                    temp_Cs[:, col] = cvecs[1].vecs[:]
                end
            end

            for row in 1:size(ψ, 1), col in 1:size(ψ, 2)
                QAc, _ = leftorth!(temp_ACs[row, col]; alg=TensorKit.QRpos())
                Qc, _ = leftorth!(temp_Cs[row, col]; alg=TensorKit.QRpos())
                temp_ACs[row, col] = QAc * adjoint(Qc)
            end

            alg_gauge = updatetol(alg.alg_gauge, iter, ϵ)
            ψ = MPSMultiline(temp_ACs, ψ.CR[:, end]; alg_gauge.tol, alg_gauge.maxiter)

<<<<<<< HEAD
        gaugealg = updatetol(alg.gaugealg, iter, galerkin)
        ψ = MPSMultiline(temp_ACs, ψ.CR[:, end]; gaugealg.tol, gaugealg.maxiter)

        envalg = updatetol(alg.envalg, iter, galerkin)
        recalculate!(envs, ψ; envalg.tol)

        ψ, envs = alg.finalize(iter, ψ, H, envs)::Tuple{typeof(ψ),typeof(envs)}

        galerkin = calc_galerkin(ψ, envs)
        alg.verbosity >= VERBOSE_ITER &&
            @info "VUMPS @iteration $(iter) galerkin = $(galerkin)"

        if (galerkin <= alg.tol) || iter >= alg.maxiter
            alg.verbosity >= VERBOSE_WARN && iter >= alg.maxiter &&
                @warn "VUMPS didn't converge $(galerkin)"
            return ψ, envs, galerkin
=======
            alg_environments = updatetol(alg.alg_environments, iter, ϵ)
            recalculate!(envs, ψ; alg_environments.tol)

            ψ, envs = alg.finalize(iter, ψ, H, envs)::Tuple{typeof(ψ),typeof(envs)}

            ϵ = calc_galerkin(ψ, envs)

            if ϵ <= alg.tol
                @infov 2 logfinish!(log, iter, ϵ, sum(expectation_value(ψ, H, envs)))
                break
            end
            if iter == alg.maxiter
                @warnv 1 logcancel!(log, iter, ϵ, sum(expectation_value(ψ, H, envs)))
            else
                @infov 3 logiter!(log, iter, ϵ, sum(expectation_value(ψ, H, envs)))
            end
>>>>>>> af3d3523
        end
    end

    return ψ, envs, ϵ
end<|MERGE_RESOLUTION|>--- conflicted
+++ resolved
@@ -23,21 +23,12 @@
     temp_Cs = similar.(ψ.CR)
     log = IterLog("VUMPS")
 
-<<<<<<< HEAD
-    while true
-        eigalg = updatetol(alg.eigalg, iter, galerkin)
-
-        if Defaults.parallelize_sites
-            @sync begin
-                for col in 1:size(ψ, 2)
-=======
     LoggingExtras.withlevel(; alg.verbosity) do
         @infov 2 loginit!(log, ϵ, sum(expectation_value(ψ, H, envs)))
         for iter in 1:(alg.maxiter)
             alg_eigsolve = updatetol(alg.alg_eigsolve, iter, ϵ)
             @static if Defaults.parallelize_sites
                 @sync for col in 1:size(ψ, 2)
->>>>>>> af3d3523
                     Threads.@spawn begin
                         H_AC = ∂∂AC($col, $ψ, $H, $envs)
                         ac = RecursiveVec($ψ.AC[:, col])
@@ -75,24 +66,6 @@
             alg_gauge = updatetol(alg.alg_gauge, iter, ϵ)
             ψ = MPSMultiline(temp_ACs, ψ.CR[:, end]; alg_gauge.tol, alg_gauge.maxiter)
 
-<<<<<<< HEAD
-        gaugealg = updatetol(alg.gaugealg, iter, galerkin)
-        ψ = MPSMultiline(temp_ACs, ψ.CR[:, end]; gaugealg.tol, gaugealg.maxiter)
-
-        envalg = updatetol(alg.envalg, iter, galerkin)
-        recalculate!(envs, ψ; envalg.tol)
-
-        ψ, envs = alg.finalize(iter, ψ, H, envs)::Tuple{typeof(ψ),typeof(envs)}
-
-        galerkin = calc_galerkin(ψ, envs)
-        alg.verbosity >= VERBOSE_ITER &&
-            @info "VUMPS @iteration $(iter) galerkin = $(galerkin)"
-
-        if (galerkin <= alg.tol) || iter >= alg.maxiter
-            alg.verbosity >= VERBOSE_WARN && iter >= alg.maxiter &&
-                @warn "VUMPS didn't converge $(galerkin)"
-            return ψ, envs, galerkin
-=======
             alg_environments = updatetol(alg.alg_environments, iter, ϵ)
             recalculate!(envs, ψ; alg_environments.tol)
 
@@ -109,7 +82,6 @@
             else
                 @infov 3 logiter!(log, iter, ϵ, sum(expectation_value(ψ, H, envs)))
             end
->>>>>>> af3d3523
         end
     end
 
