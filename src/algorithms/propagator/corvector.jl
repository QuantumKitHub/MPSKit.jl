"""
    abstract type DDMRG_Flavour end

Abstract supertype for the different flavours of dynamical DMRG.
"""
abstract type DDMRG_Flavour end

"""
    struct DynamicalDMRG{F,S} <: Algorithm end

A dynamical DMRG method for calculating dynamical properties and excited states, based on a
variational principle for dynamical correlation functions.

The algorithm is described in detail in https://arxiv.org/pdf/cond-mat/0203500.pdf.

# Fields
- `flavour::F = NaiveInvert` : The flavour of the algorithm to use. Currently only `NaiveInvert` and `Jeckelmann` are implemented.
- `solver::S = Defaults.linearsolver` : The linear solver to use for the linear systems.
- `tol::Float64 = Defaults.tol * 10` : The stopping criterium.
- `maxiter::Int = Defaults.maxiter` : The maximum number of iterations.
- `verbosity::Int = Defaults.verbosity` : Whether to print information about the progress of the algorithm.
"""
<<<<<<< HEAD
struct DynamicalDMRG{F<:DDMRG_Flavour,S} <: Algorithm
    flavour::F
    solver::S
    tol::Float64
    maxiter::Int
    verbosity::Int
end
function DynamicalDMRG(; flavour::DDMRG_Flavour=NaiveInvert, solver=Defaults.linearsolver,
                       tol=Defaults.tol * 10, maxiter=Defaults.maxiter,
                       verbosity=Defaults.verbosity, verbose=nothing)
    verbosity = if !isnothing(verbose)
        Base.depwarn("DynamicalDMRG(; kwargs..., verbose=...) is deprecated. Use DynamicalDMRG(; kwargs..., verbosity=...) instead.",
                     :DynamicalDMRG; force=true)
        verbose ? VERBOSE_ITER : VERBOSE_WARN
    else
        verbosity
    end
    return DynamicalDMRG{typeof(flavour),typeof(solver)}(flavour, solver, tol, maxiter,
                                                         verbosity)
=======
@kwdef struct DynamicalDMRG{F<:DDMRG_Flavour,S} <: Algorithm
    flavour::F = NaiveInvert
    solver::S = Defaults.linearsolver
    tol::Float64 = Defaults.tol * 10
    maxiter::Int = Defaults.maxiter
    verbosity::Int = Defaults.verbosity
>>>>>>> af3d3523
end

"""
    propagator(ψ₀::AbstractFiniteMPS, z::Number, H::MPOHamiltonian, alg::DynamicalDMRG; init=copy(ψ₀))

Calculate the propagator ``\\frac{1}{E₀ + z - H}|ψ₀>`` using the dynamical DMRG
algorithm.
"""
function propagator end

"""
    struct NaiveInvert <: DDMRG_Flavour end

An alternative approach to the dynamical DMRG algorithm, without quadratic terms but with a
less controlled approximation.

This algorithm essentially minimizes ``<ψ|(H - E)|ψ> - <ψ|ψ₀> - <ψ₀|ψ>``, which is
equivalent to the original approach if ``|ψ₀> = (H - E)|ψ>``.
"""
struct NaiveInvert <: DDMRG_Flavour end

function propagator(A::AbstractFiniteMPS, z::Number, H::MPOHamiltonian,
                    alg::DynamicalDMRG{NaiveInvert}; init=copy(A))
    h_envs = environments(init, H) # environments for h
    mixedenvs = environments(init, A) # environments for <init | A>

    ϵ = 2 * alg.tol
    log = IterLog("DDMRG")

    LoggingExtras.withlevel(; alg.verbosity) do
        @infov 2 loginit!(log, ϵ)
        for iter in 1:(alg.maxiter)
            ϵ = 0.0

            for i in [1:(length(A) - 1); length(A):-1:2]
                tos = ac_proj(i, init, mixedenvs)

                H_AC = ∂∂AC(i, init, H, h_envs)
                AC = init.AC[i]
                AC′, convhist = linsolve(H_AC, -tos, AC, alg.solver, -z, one(z))

                ϵ = max(ϵ, norm(AC′ - AC))
                init.AC[i] = AC′

<<<<<<< HEAD
            alg.verbosity >= VERBOSE_WARN && convhist.converged == 0 &&
                @warn "($(i)) failed to converge $(convhist.normres)"
        end

        alg.verbosity >= VERBOSE_ITER && @info "ddmrg sweep delta : $(delta)"
=======
                convhist.converged == 0 &&
                    @warn "propagator ($i) failed to converge: normres = $(convhist.normres)"
            end

            if ϵ <= alg.tol
                @infov 2 logfinish!(log, iter, ϵ)
                break
            end
            if iter == alg.maxiter
                @warnv 1 logcancel!(log, iter, ϵ)
            else
                @infov 3 logiter!(log, iter, ϵ)
            end
        end
>>>>>>> af3d3523
    end

    return dot(A, init), init
end

"""
    struct Jeckelmann <: DDMRG_Flavour end

The original flavour of dynamical DMRG, as described in
https://arxiv.org/pdf/cond-mat/0203500.pdf. The algorithm minimizes
``||(H - E)|ψ₀> - |ψ>||``, thus containing quadratic terms in ``H - E``.
"""
struct Jeckelmann <: DDMRG_Flavour end

function propagator(A::AbstractFiniteMPS, z, H::MPOHamiltonian,
                    alg::DynamicalDMRG{Jeckelmann}; init=copy(A))
    ω = real(z)
    η = imag(z)

    envs1 = environments(init, H) # environments for h
    H2, envs2 = squaredenvs(init, H, envs1) # environments for h^2
    mixedenvs = environments(init, A) # environments for <init | A>

    ϵ = 2 * alg.tol
    log = IterLog("DDMRG")

    LoggingExtras.withlevel(; alg.verbosity) do
        @infov 2 loginit!(log, ϵ)
        for iter in 1:(alg.maxiter)
            ϵ = 0.0

            for i in [1:(length(A) - 1); length(A):-1:2]
                tos = ac_proj(i, init, mixedenvs)
                H1_AC = ∂∂AC(i, init, H, envs1)
                H2_AC = ∂∂AC(i, init, H2, envs2)
                H_AC = LinearCombination((H1_AC, H2_AC), (-2 * ω, 1))
                AC′, convhist = linsolve(H_AC, -η * tos, init.AC[i], alg.solver, abs2(z), 1)

                ϵ = max(ϵ, norm(AC′ - init.AC[i]))
                init.AC[i] = AC′

<<<<<<< HEAD
            alg.verbosity >= VERBOSE_WARN && convhist.converged == 0 &&
                @warn "($(i)) failed to converge $(convhist.normres)"
        end

        alg.verbosity >= VERBOSE_ITER && @info "ddmrg sweep delta : $(delta)"
=======
                convhist.converged == 0 &&
                    @warn "propagator ($i) failed to converge: normres $(convhist.normres)"
            end

            if ϵ <= alg.tol
                @infov 2 logfinish!(log, iter, ϵ)
                break
            end
            if iter == alg.maxiter
                @warnv 1 logcancel!(log, iter, ϵ)
            else
                @infov 3 logiter!(log, iter, ϵ)
            end
        end
>>>>>>> af3d3523
    end

    a = dot(ac_proj(1, init, mixedenvs), init.AC[1])
    cb = leftenv(envs1, 1, A) * TransferMatrix(init.AL, H[1:length(A.AL)], A.AL)
    b = zero(a)
    for i in 1:length(cb)
        b += @plansor cb[i][1 2; 3] * init.CR[end][3; 4] *
                      rightenv(envs1, length(A), A)[i][4 2; 5] * conj(A.CR[end][1; 5])
    end

    v = b / η - ω / η * a + 1im * a
    return v, init
end

function squaredenvs(state::AbstractFiniteMPS, H::MPOHamiltonian,
                     envs=environments(state, H))
    nH = conj(H) * H
    L = length(state)

    # to construct the squared caches we will first initialize environments
    # then make all data invalid so it will be recalculated
    # then initialize the right caches at the edge
    ncocache = environments(state, nH)

    # make sure the dependencies are incorrect, so data will be recalculated
    for i in 1:L
        poison!(ncocache, i)
    end

    # impose the correct boundary conditions
    # (important for comoving mps, should do nothing for finite mps)
    indmap = LinearIndices((H.odim, H.odim))
    @sync begin
        Threads.@spawn begin
            nleft = leftenv(ncocache, 1, state)
            for i in 1:(H.odim), j in 1:(H.odim)
                nleft[indmap[i, j]] = _contract_leftenv²(leftenv(envs, 1, state)[j],
                                                         leftenv(envs, 1, state)[i])
            end
        end
        Threads.@spawn begin
            nright = rightenv(ncocache, L, state)
            for i in 1:(H.odim), j in 1:(H.odim)
                nright[indmap[i, j]] = _contract_rightenv²(rightenv(envs, L, state)[j],
                                                           rightenv(envs, L, state)[i])
            end
        end
    end

    return nH, ncocache
end

function _contract_leftenv²(GL_top, GL_bot)
    V_mid = space(GL_bot, 2)' ⊗ space(GL_top, 2)
    F = isomorphism(storagetype(GL_top), fuse(V_mid)' ← V_mid)
    return @plansor GL[-1 -2; -3] := GL_top[1 3; -3] * conj(GL_bot[1 2; -1]) * F[-2; 2 3]
end

function _contract_rightenv²(GR_top, GR_bot)
    V_mid = space(GR_top, 2) ⊗ space(GR_bot, 2)'
    F = isomorphism(storagetype(GR_top), fuse(V_mid) ← V_mid)
    return @plansor GR[-1 -2; -3] := GR_top[-1 2; 1] * conj(GR_bot[-3 3; 1]) * F[-2; 2 3]
end<|MERGE_RESOLUTION|>--- conflicted
+++ resolved
@@ -20,34 +20,12 @@
 - `maxiter::Int = Defaults.maxiter` : The maximum number of iterations.
 - `verbosity::Int = Defaults.verbosity` : Whether to print information about the progress of the algorithm.
 """
-<<<<<<< HEAD
-struct DynamicalDMRG{F<:DDMRG_Flavour,S} <: Algorithm
-    flavour::F
-    solver::S
-    tol::Float64
-    maxiter::Int
-    verbosity::Int
-end
-function DynamicalDMRG(; flavour::DDMRG_Flavour=NaiveInvert, solver=Defaults.linearsolver,
-                       tol=Defaults.tol * 10, maxiter=Defaults.maxiter,
-                       verbosity=Defaults.verbosity, verbose=nothing)
-    verbosity = if !isnothing(verbose)
-        Base.depwarn("DynamicalDMRG(; kwargs..., verbose=...) is deprecated. Use DynamicalDMRG(; kwargs..., verbosity=...) instead.",
-                     :DynamicalDMRG; force=true)
-        verbose ? VERBOSE_ITER : VERBOSE_WARN
-    else
-        verbosity
-    end
-    return DynamicalDMRG{typeof(flavour),typeof(solver)}(flavour, solver, tol, maxiter,
-                                                         verbosity)
-=======
 @kwdef struct DynamicalDMRG{F<:DDMRG_Flavour,S} <: Algorithm
     flavour::F = NaiveInvert
     solver::S = Defaults.linearsolver
     tol::Float64 = Defaults.tol * 10
     maxiter::Int = Defaults.maxiter
     verbosity::Int = Defaults.verbosity
->>>>>>> af3d3523
 end
 
 """
@@ -92,13 +70,6 @@
                 ϵ = max(ϵ, norm(AC′ - AC))
                 init.AC[i] = AC′
 
-<<<<<<< HEAD
-            alg.verbosity >= VERBOSE_WARN && convhist.converged == 0 &&
-                @warn "($(i)) failed to converge $(convhist.normres)"
-        end
-
-        alg.verbosity >= VERBOSE_ITER && @info "ddmrg sweep delta : $(delta)"
-=======
                 convhist.converged == 0 &&
                     @warn "propagator ($i) failed to converge: normres = $(convhist.normres)"
             end
@@ -113,7 +84,6 @@
                 @infov 3 logiter!(log, iter, ϵ)
             end
         end
->>>>>>> af3d3523
     end
 
     return dot(A, init), init
@@ -155,13 +125,6 @@
                 ϵ = max(ϵ, norm(AC′ - init.AC[i]))
                 init.AC[i] = AC′
 
-<<<<<<< HEAD
-            alg.verbosity >= VERBOSE_WARN && convhist.converged == 0 &&
-                @warn "($(i)) failed to converge $(convhist.normres)"
-        end
-
-        alg.verbosity >= VERBOSE_ITER && @info "ddmrg sweep delta : $(delta)"
-=======
                 convhist.converged == 0 &&
                     @warn "propagator ($i) failed to converge: normres $(convhist.normres)"
             end
@@ -176,7 +139,6 @@
                 @infov 3 logiter!(log, iter, ϵ)
             end
         end
->>>>>>> af3d3523
     end
 
     a = dot(ac_proj(1, init, mixedenvs), init.AC[1])
