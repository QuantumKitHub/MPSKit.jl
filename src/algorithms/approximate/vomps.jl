--- conflicted
+++ resolved
@@ -63,17 +63,11 @@
     dst_ACs = state.mps isa Multiline ? eachcol(ACs) : ACs
 
     foreach(eachsite) do site
-<<<<<<< HEAD
-        AC = circshift([AC_projection(CartesianIndex(row, loc), state.mps, state.toapprox,
+        AC = circshift([AC_projection(CartesianIndex(row, loc), state.mps, state.operator,
                                       state.envs)
                         for row in 1:size(state.mps, 1)], 1)
-        C = circshift([C_projection(CartesianIndex(row, loc), state.mps, state.toapprox,
+        C = circshift([C_projection(CartesianIndex(row, loc), state.mps, state.operator,
                                     state.envs)
-=======
-        AC = circshift([ac_proj(row, site, state.mps, state.operator, state.envs)
-                        for row in 1:size(state.mps, 1)], 1)
-        C = circshift([c_proj(row, site, state.mps, state.operator, state.envs)
->>>>>>> 6ca0df20
                        for row in 1:size(state.mps, 1)], 1)
         dst_ACs[site] = regauge!(AC, C; alg=alg_orth)
         return nothing
@@ -94,14 +88,12 @@
         @sync begin
             Threads.@spawn begin
                 AC = circshift([AC_projection(CartesianIndex(row, site), state.mps,
-                                              state.operator,
-                                              state.envs)
+                                              state.operator, state.envs)
                                 for row in 1:size(state.mps, 1)], 1)
             end
             Threads.@spawn begin
                 C = circshift([C_projection(CartesianIndex(row, site), state.mps,
-                                            state.operator,
-                                            state.envs)
+                                            state.operator, state.envs)
                                for row in 1:size(state.mps, 1)], 1)
             end
         end
