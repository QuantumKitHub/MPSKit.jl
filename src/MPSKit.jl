--- conflicted
+++ resolved
@@ -12,11 +12,8 @@
 using VectorInterface
 using Accessors
 using HalfIntegers
-<<<<<<< HEAD
-=======
 import TupleTools as TT
 using DocStringExtensions
->>>>>>> 925edc40
 
 using LinearAlgebra: diag, Diagonal
 using LinearAlgebra: LinearAlgebra
