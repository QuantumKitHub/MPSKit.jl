module MPSKit

<<<<<<< HEAD
    using TensorKit,KrylovKit,Parameters, OptimKit, FastClosures
    using Base.Threads, FLoops, Transducers, FoldsThreads
    using Base.Iterators
    using RecipesBase

    using LinearAlgebra:diag,Diagonal;
    import LinearAlgebra

    #bells and whistles for mpses
    export InfiniteMPS,FiniteMPS,MPSComoving,PeriodicArray,MPSMultiline
    export QP,LeftGaugedQP,RightGaugedQP
    export leftorth,rightorth,leftorth!,rightorth!,poison!,uniform_leftorth,uniform_rightorth
    export r_LL,l_LL,r_RR,l_RR,r_RL,r_LR,l_RL,l_LR #should be properties

    #useful utility functions?
    export add_util_leg,max_Ds,left_virtualspace,right_virtualspace, recalculate!
    export entanglementplot, transferplot

    #hamiltonian things
    export Cache
    export SparseMPO,MPOHamiltonian,DenseMPO,MPOMultiline
    export ∂C,∂AC,∂AC2,environments,expectation_value,effective_excitation_hamiltonian
    export leftenv,rightenv

    export ∂∂C,∂∂AC

    #algos
    export find_groundstate!, find_groundstate, VUMPS, DMRG, DMRG2, GradDesc, IDMRG1, IDMRG2, GradientGrassmann
    export leading_boundary
    export excitations,FiniteExcited,QuasiparticleAnsatz
    export marek_gap, correlation_length, correlator
    export timestep!,timestep,TDVP,TDVP2,make_time_mpo,WI,WII,TaylorCluster
    export splitham,infinite_temperature, entanglement_spectrum, transfer_spectrum, variance
    export changebonds!,changebonds,VUMPSSvdCut,OptimalExpand,SvdCut,UnionTrunc,RandExpand
    export entropy
    export propagator,NaiveInvert,Jeckelmann,DynamicalDMRG
    export fidelity_susceptibility
    export approximate!,approximate
    export periodic_boundary_conditions
    export exact_diagonalization

    #transfer matrix
    export TransferMatrix
    export transfer_left,transfer_right

    @deprecate virtualspace left_virtualspace # there is a possible ambiguity when C isn't square, necessitating specifying left or right virtualspace
    @deprecate params(args...) environments(args...)
    @deprecate InfiniteMPO(args...) DenseMPO(args...)

    #default settings
    module Defaults
        const eltype = ComplexF64
        const maxiter = 100
        const tolgauge = 1e-14
        const tol = 1e-12
        const verbose = true
        _finalize(iter,state,opp,envs) = (state,envs,opp,false,false);

        import KrylovKit: GMRES,Arnoldi
        const linearsolver = GMRES(;tol,maxiter)
        const eigsolver = Arnoldi(;tol,maxiter)
    end

    include("utility/periodicarray.jl")
    include("utility/utility.jl") #random utility functions
    include("utility/plotting.jl")
    include("utility/linearcombination.jl")

    #maybe we should introduce an abstract state type
    include("states/abstractmps.jl")
    include("states/infinitemps.jl")
    include("states/multiline.jl")
    include("states/finitemps.jl")
    include("states/comoving.jl")
    include("states/orthoview.jl")
    include("states/quasiparticle_state.jl")
    include("states/ortho.jl")

    include("operators/densempo.jl")
    include("operators/sparsempo/sparseslice.jl")
    include("operators/sparsempo/sparsempo.jl")
    include("operators/mpohamiltonian.jl") #the mpohamiltonian objects
    include("operators/mpomultiline.jl")
    include("operators/projection.jl")


    include("transfermatrix/transfermatrix.jl")
    include("transfermatrix/transfer.jl")


    abstract type Cache end #cache "manages" environments

    include("environments/FinEnv.jl")
    include("environments/abstractinfenv.jl")
    include("environments/permpoinfenv.jl")
    include("environments/mpohaminfenv.jl")
    include("environments/qpenv.jl")
    include("environments/idmrgenv.jl")
    include("environments/lazylincocache.jl")

    abstract type Algorithm end

    include("algorithms/derivatives.jl")
    include("algorithms/expval.jl")
    include("algorithms/toolbox.jl")
    include("algorithms/grassmann.jl")
    include("algorithms/correlators.jl")

    include("algorithms/changebonds/optimalexpand.jl")
    include("algorithms/changebonds/vumpssvd.jl")
    include("algorithms/changebonds/svdcut.jl")
    include("algorithms/changebonds/randexpand.jl")

    include("algorithms/timestep/tdvp.jl")
    include("algorithms/timestep/timeevmpo.jl")

    include("algorithms/groundstate/vumps.jl")
    include("algorithms/groundstate/idmrg.jl")
    include("algorithms/groundstate/dmrg.jl")
    include("algorithms/groundstate/gradient_grassmann.jl")

    include("algorithms/propagator/corvector.jl")

    include("algorithms/excitation/quasiparticleexcitation.jl")
    include("algorithms/excitation/dmrgexcitation.jl")
    include("algorithms/excitation/exci_transfer_system.jl")

    include("algorithms/statmech/vumps.jl")
    include("algorithms/statmech/gradient_grassmann.jl")

    include("algorithms/fidelity_susceptibility.jl")

    include("algorithms/approximate/vomps.jl")
    include("algorithms/approximate/fvomps.jl")
    include("algorithms/approximate/idmrg.jl")

    include("algorithms/ED.jl")

    include("algorithms/unionalg.jl")
=======
using TensorKit, KrylovKit, OptimKit, FastClosures
using Base.Threads, FLoops, Transducers, FoldsThreads
using Base.Iterators
using RecipesBase

using LinearAlgebra: diag, Diagonal
using LinearAlgebra: LinearAlgebra
using Base: @kwdef

#bells and whistles for mpses
export InfiniteMPS, FiniteMPS, WindowMPS, MPSMultiline
export PeriodicArray, Window
export MPSTensor
export QP, LeftGaugedQP, RightGaugedQP
export leftorth, rightorth, leftorth!, rightorth!, poison!, uniform_leftorth,
       uniform_rightorth
export r_LL, l_LL, r_RR, l_RR, r_RL, r_LR, l_RL, l_LR #should be properties

#useful utility functions?
export add_util_leg, max_Ds, left_virtualspace, right_virtualspace, recalculate!
export entanglementplot, transferplot

#hamiltonian things
export Cache
export SparseMPO, MPOHamiltonian, DenseMPO, MPOMultiline, UntimedOperator, TimedOperator, SumOfOperators
export ∂C, ∂AC, ∂AC2, environments, expectation_value, effective_excitation_hamiltonian
export leftenv, rightenv

#algos
export find_groundstate!, find_groundstate, leading_boundary
export VUMPS, DMRG, DMRG2, IDMRG1, IDMRG2, GradientGrassmann
export excitations, FiniteExcited, QuasiparticleAnsatz
export marek_gap, correlation_length, correlator
export timestep!, timestep, TDVP, TDVP2, make_time_mpo, WI, WII, TaylorCluster
export ImplicitMidpoint, RK4, Taylor
export splitham, infinite_temperature, entanglement_spectrum, transfer_spectrum, variance
export changebonds!, changebonds, VUMPSSvdCut, OptimalExpand, SvdCut, UnionTrunc, RandExpand
export entropy
export propagator, NaiveInvert, Jeckelmann, DynamicalDMRG
export fidelity_susceptibility
export approximate!, approximate
export periodic_boundary_conditions
export exact_diagonalization

#transfer matrix
export TransferMatrix
export transfer_left, transfer_right

@deprecate virtualspace left_virtualspace # there is a possible ambiguity when C isn't square, necessitating specifying left or right virtualspace
@deprecate params(args...) environments(args...)
@deprecate InfiniteMPO(args...) DenseMPO(args...)

#default settings
module Defaults
const eltype = ComplexF64
const maxiter = 100
const tolgauge = 1e-14
const tol = 1e-12
const verbose = true
_finalize(iter, state, opp, envs) = (state, envs)

import KrylovKit: GMRES, Arnoldi
const linearsolver = GMRES(; tol, maxiter)
const eigsolver = Arnoldi(; tol, maxiter)
end

include("utility/periodicarray.jl")
include("utility/utility.jl") #random utility functions
include("utility/plotting.jl")

#maybe we should introduce an abstract state type
include("states/window.jl")
include("states/abstractmps.jl")
include("states/infinitemps.jl")
include("states/multiline.jl")
include("states/finitemps.jl")
include("states/windowmps.jl")
include("states/orthoview.jl")
include("states/quasiparticle_state.jl")
include("states/ortho.jl")

include("operators/densempo.jl")
include("operators/sparsempo/sparseslice.jl")
include("operators/sparsempo/sparsempo.jl")
include("operators/mpohamiltonian.jl") #the mpohamiltonian objects
include("operators/mpomultiline.jl")
include("operators/projection.jl")
include("operators/multipliedoperator.jl")
include("operators/sumofoperators.jl")

include("transfermatrix/transfermatrix.jl")
include("transfermatrix/transfer.jl")

abstract type Cache end #cache "manages" environments

include("environments/FinEnv.jl")
include("environments/abstractinfenv.jl")
include("environments/permpoinfenv.jl")
include("environments/mpohaminfenv.jl")
include("environments/multipleenv.jl")
include("environments/qpenv.jl")
include("environments/idmrgenv.jl")

abstract type Algorithm end

include("algorithms/derivatives.jl")
include("algorithms/expval.jl")
include("algorithms/toolbox.jl")
include("algorithms/grassmann.jl")
include("algorithms/correlators.jl")

include("algorithms/changebonds/optimalexpand.jl")
include("algorithms/changebonds/vumpssvd.jl")
include("algorithms/changebonds/svdcut.jl")
include("algorithms/changebonds/randexpand.jl")

include("algorithms/timestep/tdvp.jl")
include("algorithms/timestep/windowtdvp.jl")
include("algorithms/timestep/timeevmpo.jl")
include("algorithms/timestep/integrators.jl")

include("algorithms/groundstate/vumps.jl")
include("algorithms/groundstate/idmrg.jl")
include("algorithms/groundstate/dmrg.jl")
include("algorithms/groundstate/gradient_grassmann.jl")
include("algorithms/groundstate/find_groundstate.jl")

include("algorithms/propagator/corvector.jl")

include("algorithms/excitation/excitations.jl")
include("algorithms/excitation/quasiparticleexcitation.jl")
include("algorithms/excitation/dmrgexcitation.jl")
include("algorithms/excitation/exci_transfer_system.jl")

include("algorithms/statmech/vumps.jl")
include("algorithms/statmech/gradient_grassmann.jl")

include("algorithms/fidelity_susceptibility.jl")

include("algorithms/approximate/vomps.jl")
include("algorithms/approximate/fvomps.jl")
include("algorithms/approximate/idmrg.jl")

include("algorithms/ED.jl")

include("algorithms/unionalg.jl")

include("precompile.jl")
_precompile_()

>>>>>>> 23455671
end<|MERGE_RESOLUTION|>--- conflicted
+++ resolved
@@ -1,146 +1,5 @@
 module MPSKit
 
-<<<<<<< HEAD
-    using TensorKit,KrylovKit,Parameters, OptimKit, FastClosures
-    using Base.Threads, FLoops, Transducers, FoldsThreads
-    using Base.Iterators
-    using RecipesBase
-
-    using LinearAlgebra:diag,Diagonal;
-    import LinearAlgebra
-
-    #bells and whistles for mpses
-    export InfiniteMPS,FiniteMPS,MPSComoving,PeriodicArray,MPSMultiline
-    export QP,LeftGaugedQP,RightGaugedQP
-    export leftorth,rightorth,leftorth!,rightorth!,poison!,uniform_leftorth,uniform_rightorth
-    export r_LL,l_LL,r_RR,l_RR,r_RL,r_LR,l_RL,l_LR #should be properties
-
-    #useful utility functions?
-    export add_util_leg,max_Ds,left_virtualspace,right_virtualspace, recalculate!
-    export entanglementplot, transferplot
-
-    #hamiltonian things
-    export Cache
-    export SparseMPO,MPOHamiltonian,DenseMPO,MPOMultiline
-    export ∂C,∂AC,∂AC2,environments,expectation_value,effective_excitation_hamiltonian
-    export leftenv,rightenv
-
-    export ∂∂C,∂∂AC
-
-    #algos
-    export find_groundstate!, find_groundstate, VUMPS, DMRG, DMRG2, GradDesc, IDMRG1, IDMRG2, GradientGrassmann
-    export leading_boundary
-    export excitations,FiniteExcited,QuasiparticleAnsatz
-    export marek_gap, correlation_length, correlator
-    export timestep!,timestep,TDVP,TDVP2,make_time_mpo,WI,WII,TaylorCluster
-    export splitham,infinite_temperature, entanglement_spectrum, transfer_spectrum, variance
-    export changebonds!,changebonds,VUMPSSvdCut,OptimalExpand,SvdCut,UnionTrunc,RandExpand
-    export entropy
-    export propagator,NaiveInvert,Jeckelmann,DynamicalDMRG
-    export fidelity_susceptibility
-    export approximate!,approximate
-    export periodic_boundary_conditions
-    export exact_diagonalization
-
-    #transfer matrix
-    export TransferMatrix
-    export transfer_left,transfer_right
-
-    @deprecate virtualspace left_virtualspace # there is a possible ambiguity when C isn't square, necessitating specifying left or right virtualspace
-    @deprecate params(args...) environments(args...)
-    @deprecate InfiniteMPO(args...) DenseMPO(args...)
-
-    #default settings
-    module Defaults
-        const eltype = ComplexF64
-        const maxiter = 100
-        const tolgauge = 1e-14
-        const tol = 1e-12
-        const verbose = true
-        _finalize(iter,state,opp,envs) = (state,envs,opp,false,false);
-
-        import KrylovKit: GMRES,Arnoldi
-        const linearsolver = GMRES(;tol,maxiter)
-        const eigsolver = Arnoldi(;tol,maxiter)
-    end
-
-    include("utility/periodicarray.jl")
-    include("utility/utility.jl") #random utility functions
-    include("utility/plotting.jl")
-    include("utility/linearcombination.jl")
-
-    #maybe we should introduce an abstract state type
-    include("states/abstractmps.jl")
-    include("states/infinitemps.jl")
-    include("states/multiline.jl")
-    include("states/finitemps.jl")
-    include("states/comoving.jl")
-    include("states/orthoview.jl")
-    include("states/quasiparticle_state.jl")
-    include("states/ortho.jl")
-
-    include("operators/densempo.jl")
-    include("operators/sparsempo/sparseslice.jl")
-    include("operators/sparsempo/sparsempo.jl")
-    include("operators/mpohamiltonian.jl") #the mpohamiltonian objects
-    include("operators/mpomultiline.jl")
-    include("operators/projection.jl")
-
-
-    include("transfermatrix/transfermatrix.jl")
-    include("transfermatrix/transfer.jl")
-
-
-    abstract type Cache end #cache "manages" environments
-
-    include("environments/FinEnv.jl")
-    include("environments/abstractinfenv.jl")
-    include("environments/permpoinfenv.jl")
-    include("environments/mpohaminfenv.jl")
-    include("environments/qpenv.jl")
-    include("environments/idmrgenv.jl")
-    include("environments/lazylincocache.jl")
-
-    abstract type Algorithm end
-
-    include("algorithms/derivatives.jl")
-    include("algorithms/expval.jl")
-    include("algorithms/toolbox.jl")
-    include("algorithms/grassmann.jl")
-    include("algorithms/correlators.jl")
-
-    include("algorithms/changebonds/optimalexpand.jl")
-    include("algorithms/changebonds/vumpssvd.jl")
-    include("algorithms/changebonds/svdcut.jl")
-    include("algorithms/changebonds/randexpand.jl")
-
-    include("algorithms/timestep/tdvp.jl")
-    include("algorithms/timestep/timeevmpo.jl")
-
-    include("algorithms/groundstate/vumps.jl")
-    include("algorithms/groundstate/idmrg.jl")
-    include("algorithms/groundstate/dmrg.jl")
-    include("algorithms/groundstate/gradient_grassmann.jl")
-
-    include("algorithms/propagator/corvector.jl")
-
-    include("algorithms/excitation/quasiparticleexcitation.jl")
-    include("algorithms/excitation/dmrgexcitation.jl")
-    include("algorithms/excitation/exci_transfer_system.jl")
-
-    include("algorithms/statmech/vumps.jl")
-    include("algorithms/statmech/gradient_grassmann.jl")
-
-    include("algorithms/fidelity_susceptibility.jl")
-
-    include("algorithms/approximate/vomps.jl")
-    include("algorithms/approximate/fvomps.jl")
-    include("algorithms/approximate/idmrg.jl")
-
-    include("algorithms/ED.jl")
-
-    include("algorithms/unionalg.jl")
-=======
 using TensorKit, KrylovKit, OptimKit, FastClosures
 using Base.Threads, FLoops, Transducers, FoldsThreads
 using Base.Iterators
@@ -159,9 +18,9 @@
        uniform_rightorth
 export r_LL, l_LL, r_RR, l_RR, r_RL, r_LR, l_RL, l_LR #should be properties
 
-#useful utility functions?
-export add_util_leg, max_Ds, left_virtualspace, right_virtualspace, recalculate!
-export entanglementplot, transferplot
+    #useful utility functions?
+    export add_util_leg,max_Ds,left_virtualspace,right_virtualspace, recalculate!
+    export entanglementplot, transferplot
 
 #hamiltonian things
 export Cache
@@ -185,27 +44,27 @@
 export periodic_boundary_conditions
 export exact_diagonalization
 
-#transfer matrix
-export TransferMatrix
-export transfer_left, transfer_right
+    #transfer matrix
+    export TransferMatrix
+    export transfer_left,transfer_right
 
-@deprecate virtualspace left_virtualspace # there is a possible ambiguity when C isn't square, necessitating specifying left or right virtualspace
-@deprecate params(args...) environments(args...)
-@deprecate InfiniteMPO(args...) DenseMPO(args...)
+    @deprecate virtualspace left_virtualspace # there is a possible ambiguity when C isn't square, necessitating specifying left or right virtualspace
+    @deprecate params(args...) environments(args...)
+    @deprecate InfiniteMPO(args...) DenseMPO(args...)
 
-#default settings
-module Defaults
-const eltype = ComplexF64
-const maxiter = 100
-const tolgauge = 1e-14
-const tol = 1e-12
-const verbose = true
-_finalize(iter, state, opp, envs) = (state, envs)
+    #default settings
+    module Defaults
+        const eltype = ComplexF64
+        const maxiter = 100
+        const tolgauge = 1e-14
+        const tol = 1e-12
+        const verbose = true
+        _finalize(iter,state,opp,envs) = (state,envs,opp,false,false);
 
-import KrylovKit: GMRES, Arnoldi
-const linearsolver = GMRES(; tol, maxiter)
-const eigsolver = Arnoldi(; tol, maxiter)
-end
+        import KrylovKit: GMRES,Arnoldi
+        const linearsolver = GMRES(;tol,maxiter)
+        const eigsolver = Arnoldi(;tol,maxiter)
+    end
 
 include("utility/periodicarray.jl")
 include("utility/utility.jl") #random utility functions
@@ -231,10 +90,11 @@
 include("operators/multipliedoperator.jl")
 include("operators/sumofoperators.jl")
 
-include("transfermatrix/transfermatrix.jl")
-include("transfermatrix/transfer.jl")
+    include("transfermatrix/transfermatrix.jl")
+    include("transfermatrix/transfer.jl")
 
-abstract type Cache end #cache "manages" environments
+
+    abstract type Cache end #cache "manages" environments
 
 include("environments/FinEnv.jl")
 include("environments/abstractinfenv.jl")
@@ -244,52 +104,45 @@
 include("environments/qpenv.jl")
 include("environments/idmrgenv.jl")
 
-abstract type Algorithm end
+    abstract type Algorithm end
 
-include("algorithms/derivatives.jl")
-include("algorithms/expval.jl")
-include("algorithms/toolbox.jl")
-include("algorithms/grassmann.jl")
-include("algorithms/correlators.jl")
+    include("algorithms/derivatives.jl")
+    include("algorithms/expval.jl")
+    include("algorithms/toolbox.jl")
+    include("algorithms/grassmann.jl")
+    include("algorithms/correlators.jl")
 
-include("algorithms/changebonds/optimalexpand.jl")
-include("algorithms/changebonds/vumpssvd.jl")
-include("algorithms/changebonds/svdcut.jl")
-include("algorithms/changebonds/randexpand.jl")
+    include("algorithms/changebonds/optimalexpand.jl")
+    include("algorithms/changebonds/vumpssvd.jl")
+    include("algorithms/changebonds/svdcut.jl")
+    include("algorithms/changebonds/randexpand.jl")
 
 include("algorithms/timestep/tdvp.jl")
 include("algorithms/timestep/windowtdvp.jl")
 include("algorithms/timestep/timeevmpo.jl")
 include("algorithms/timestep/integrators.jl")
 
-include("algorithms/groundstate/vumps.jl")
-include("algorithms/groundstate/idmrg.jl")
-include("algorithms/groundstate/dmrg.jl")
-include("algorithms/groundstate/gradient_grassmann.jl")
-include("algorithms/groundstate/find_groundstate.jl")
+    include("algorithms/groundstate/vumps.jl")
+    include("algorithms/groundstate/idmrg.jl")
+    include("algorithms/groundstate/dmrg.jl")
+    include("algorithms/groundstate/gradient_grassmann.jl")
 
-include("algorithms/propagator/corvector.jl")
+    include("algorithms/propagator/corvector.jl")
 
-include("algorithms/excitation/excitations.jl")
-include("algorithms/excitation/quasiparticleexcitation.jl")
-include("algorithms/excitation/dmrgexcitation.jl")
-include("algorithms/excitation/exci_transfer_system.jl")
+    include("algorithms/excitation/quasiparticleexcitation.jl")
+    include("algorithms/excitation/dmrgexcitation.jl")
+    include("algorithms/excitation/exci_transfer_system.jl")
 
-include("algorithms/statmech/vumps.jl")
-include("algorithms/statmech/gradient_grassmann.jl")
+    include("algorithms/statmech/vumps.jl")
+    include("algorithms/statmech/gradient_grassmann.jl")
 
-include("algorithms/fidelity_susceptibility.jl")
+    include("algorithms/fidelity_susceptibility.jl")
 
-include("algorithms/approximate/vomps.jl")
-include("algorithms/approximate/fvomps.jl")
-include("algorithms/approximate/idmrg.jl")
+    include("algorithms/approximate/vomps.jl")
+    include("algorithms/approximate/fvomps.jl")
+    include("algorithms/approximate/idmrg.jl")
 
-include("algorithms/ED.jl")
+    include("algorithms/ED.jl")
 
-include("algorithms/unionalg.jl")
-
-include("precompile.jl")
-_precompile_()
-
->>>>>>> 23455671
+    include("algorithms/unionalg.jl")
 end