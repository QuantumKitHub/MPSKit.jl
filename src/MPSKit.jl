--- conflicted
+++ resolved
@@ -56,24 +56,7 @@
 @deprecate params(args...) environments(args...)
 @deprecate InfiniteMPO(args...) DenseMPO(args...)
 
-<<<<<<< HEAD
-#default settings
-module Defaults
-    const eltype = ComplexF64
-    const maxiter = 100
-    const tolgauge = 1e-14
-    const tol = 1e-12
-    const verbose = true
-    _finalize(iter, state, opp, envs) = (state, envs)
-    _time_finalize(iter, state, opp, envs) = (state, envs, tobesaved)
-
-    import KrylovKit: GMRES, Arnoldi
-    const linearsolver = GMRES(; tol, maxiter)
-    const eigsolver = Arnoldi(; tol, maxiter)
-end
-=======
 include("utility/defaults.jl")
->>>>>>> 50dbccc4
 
 include("utility/periodicarray.jl")
 include("utility/multiline.jl")
