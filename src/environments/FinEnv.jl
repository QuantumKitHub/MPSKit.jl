"
    FinEnv keeps track of the environments for FiniteMPS / WindowMPS
    It automatically checks if the queried environment is still correctly cached and if not - recalculates

    if above is set to nothing, above === below.

    opp can be a vector of nothing, in which case it'll just be the overlap
"
struct FinEnv{A,B,C,D} <: Cache
    above::A

    opp::B #the operator

    ldependencies::Vector{C} #the data we used to calculate leftenvs/rightenvs
    rdependencies::Vector{C}

    leftenvs::Vector{D}
    rightenvs::Vector{D}
end

function environments(below, t::Tuple, args...; kwargs...)
    return environments(below, t[1], t[2], args...; kwargs...)
end;
function environments(below, opp, leftstart, rightstart)
    return environments(below, opp, nothing, leftstart, rightstart)
end;
function environments(below, opp, above, leftstart, rightstart)
    leftenvs = [leftstart]
    rightenvs = [rightstart]

    for i in 1:length(below)
        push!(leftenvs, similar(leftstart))
        push!(rightenvs, similar(rightstart))
    end
    t = similar(below.AL[1])
    return FinEnv(
        above,
        opp,
        fill(t, length(below)),
        fill(t, length(below)),
        leftenvs,
        reverse(rightenvs),
    )
end

#automatically construct the correct leftstart/rightstart for a finitemps
function environments(
    below::FiniteMPS{S}, ham::Union{SparseMPO,MPOHamiltonian}, above=nothing
) where {S}
    lll = l_LL(below)
    rrr = r_RR(below)
    rightstart = Vector{S}()
    leftstart = Vector{S}()

    for i in 1:(ham.odim)
        util_left = Tensor(x -> storagetype(S)(undef, x), ham.domspaces[1, i]')
        fill_data!(util_left, one)
        util_right = Tensor(x -> storagetype(S)(undef, x), ham.imspaces[length(below), i]')
        fill_data!(util_right, one)

        @plansor ctl[-1 -2; -3] := lll[-1; -3] * util_left[-2]
        @plansor ctr[-1 -2; -3] := rrr[-1; -3] * util_right[-2]

        if i != 1
            ctl = zero(ctl)
        end

        if (i != ham.odim && ham isa MPOHamiltonian) || (i != 1 && ham isa SparseMPO)
            ctr = zero(ctr)
        end

        push!(leftstart, ctl)
        push!(rightstart, ctr)
    end

    return environments(below, ham, above, leftstart, rightstart)
end

#extract the correct leftstart/rightstart for WindowMPS
<<<<<<< HEAD
function environments(state::WindowMPS,ham::Union{SparseMPO,MPOHamiltonian,DenseMPO,TimedOperator},above=nothing;lenvs=environments(state.left_gs,ham),renvs=environments(state.right_gs,ham))
    environments(state,ham,above,copy(leftenv(lenvs,1,state.left_gs)),copy(rightenv(renvs,length(state),state.right_gs)))
end

environments(below,opp::TimedOperator,above,leftstart,rightstart) = environments(below,opp.op,above,leftstart,rightstart)

# unnecesarry I think
#function environments(state::WindowMPS,ham::TimedOperator,above=nothing;lenvs=environments(state.left_gs,ham.op),renvs=environments(state.right_gs,ham.op))
#    environments(state,ham.op,above,copy(leftenv(lenvs,1,state.left_gs)),copy(rightenv(renvs,length(state),state.right_gs)))
#end

function environments(Ψ::WindowMPS,windowH::Window)
    lenvs = environments(Ψ.left_gs,windowH.left)
    renvs = environments(Ψ.right_gs,windowH.right)
    Window(lenvs, environments(Ψ,windowH.middle;lenvs=lenvs,renvs=renvs), renvs)
end

function environments(below::S,above::S) where S <: Union{FiniteMPS,WindowMPS}
    S isa WindowMPS && (above.left_gs == below.left_gs || throw(ArgumentError("left gs differs")))
    S isa WindowMPS && (above.right_gs == below.right_gs || throw(ArgumentError("right gs differs")))
=======
function environments(
    state::WindowMPS,
    ham::Union{SparseMPO,MPOHamiltonian,DenseMPO},
    above=nothing;
    lenvs=environments(state.left_gs, ham),
    renvs=environments(state.right_gs, ham),
)
    return environments(
        state,
        ham,
        above,
        copy(leftenv(lenvs, 1, state.left_gs)),
        copy(rightenv(renvs, length(state), state.right_gs)),
    )
end

function environments(below::S, above::S) where {S<:Union{FiniteMPS,WindowMPS}}
    S isa WindowMPS &&
        (above.left_gs == below.left_gs || throw(ArgumentError("left gs differs")))
    S isa WindowMPS &&
        (above.right_gs == below.right_gs || throw(ArgumentError("right gs differs")))
>>>>>>> 1cae3de8

    opp = fill(nothing, length(below))
    return environments(below, opp, above, l_LL(above), r_RR(above))
end

<<<<<<< HEAD
function environments(state::Union{FiniteMPS,WindowMPS},opp::ProjectionOperator)
    @plansor leftstart[-1;-2 -3 -4] := l_LL(opp.ket)[-3;-4]*l_LL(opp.ket)[-1;-2]
    @plansor rightstart[-1;-2 -3 -4] := r_RR(opp.ket)[-1;-2]*r_RR(opp.ket)[-3;-4]
    environments(state,fill(nothing,length(state)),state,leftstart,rightstart)
=======
function environments(state::Union{FiniteMPS,WindowMPS}, opp::ProjectionOperator)
    @plansor leftstart[-1; -2 -3 -4] := l_LL(opp.ket)[-3; -4] * l_LL(opp.ket)[-1; -2]
    @plansor rightstart[-1; -2 -3 -4] := r_RR(opp.ket)[-1; -2] * r_RR(opp.ket)[-3; -4]
    return environments(state, fill(nothing, length(state)), state, leftstart, rightstart)
>>>>>>> 1cae3de8
end

#notify the cache that we updated in-place, so it should invalidate the dependencies
function poison!(ca::FinEnv, ind)
    ca.ldependencies[ind] = similar(ca.ldependencies[ind])
    return ca.rdependencies[ind] = similar(ca.rdependencies[ind])
end

#rightenv[ind] will be contracteable with the tensor on site [ind]
function rightenv(ca::FinEnv, ind, state)
    a = findfirst(i -> !(state.AR[i] === ca.rdependencies[i]), length(state):-1:(ind + 1))
    a = a == nothing ? nothing : length(state) - a + 1

    if a != nothing
        #we need to recalculate
        for j in a:-1:(ind + 1)
            above = isnothing(ca.above) ? state.AR[j] : ca.above.AR[j]
            ca.rightenvs[j] =
                TransferMatrix(above, ca.opp[j], state.AR[j]) * ca.rightenvs[j + 1]
            ca.rdependencies[j] = state.AR[j]
        end
    end

    return ca.rightenvs[ind + 1]
end

function leftenv(ca::FinEnv, ind, state)
    a = findfirst(i -> !(state.AL[i] === ca.ldependencies[i]), 1:(ind - 1))

    if a != nothing
        #we need to recalculate
        for j in a:(ind - 1)
            above = isnothing(ca.above) ? state.AL[j] : ca.above.AL[j]
            ca.leftenvs[j + 1] =
                ca.leftenvs[j] * TransferMatrix(above, ca.opp[j], state.AL[j])
            ca.ldependencies[j] = state.AL[j]
        end
    end

    return ca.leftenvs[ind]
end<|MERGE_RESOLUTION|>--- conflicted
+++ resolved
@@ -77,28 +77,6 @@
 end
 
 #extract the correct leftstart/rightstart for WindowMPS
-<<<<<<< HEAD
-function environments(state::WindowMPS,ham::Union{SparseMPO,MPOHamiltonian,DenseMPO,TimedOperator},above=nothing;lenvs=environments(state.left_gs,ham),renvs=environments(state.right_gs,ham))
-    environments(state,ham,above,copy(leftenv(lenvs,1,state.left_gs)),copy(rightenv(renvs,length(state),state.right_gs)))
-end
-
-environments(below,opp::TimedOperator,above,leftstart,rightstart) = environments(below,opp.op,above,leftstart,rightstart)
-
-# unnecesarry I think
-#function environments(state::WindowMPS,ham::TimedOperator,above=nothing;lenvs=environments(state.left_gs,ham.op),renvs=environments(state.right_gs,ham.op))
-#    environments(state,ham.op,above,copy(leftenv(lenvs,1,state.left_gs)),copy(rightenv(renvs,length(state),state.right_gs)))
-#end
-
-function environments(Ψ::WindowMPS,windowH::Window)
-    lenvs = environments(Ψ.left_gs,windowH.left)
-    renvs = environments(Ψ.right_gs,windowH.right)
-    Window(lenvs, environments(Ψ,windowH.middle;lenvs=lenvs,renvs=renvs), renvs)
-end
-
-function environments(below::S,above::S) where S <: Union{FiniteMPS,WindowMPS}
-    S isa WindowMPS && (above.left_gs == below.left_gs || throw(ArgumentError("left gs differs")))
-    S isa WindowMPS && (above.right_gs == below.right_gs || throw(ArgumentError("right gs differs")))
-=======
 function environments(
     state::WindowMPS,
     ham::Union{SparseMPO,MPOHamiltonian,DenseMPO},
@@ -115,28 +93,28 @@
     )
 end
 
+environments(below,opp::TimedOperator,above,leftstart,rightstart) = environments(below,opp.op,above,leftstart,rightstart)
+
+function environments(Ψ::WindowMPS,windowH::Window)
+    lenvs = environments(Ψ.left_gs,windowH.left)
+    renvs = environments(Ψ.right_gs,windowH.right)
+    Window(lenvs, environments(Ψ,windowH.middle;lenvs=lenvs,renvs=renvs), renvs)
+end
+
 function environments(below::S, above::S) where {S<:Union{FiniteMPS,WindowMPS}}
     S isa WindowMPS &&
         (above.left_gs == below.left_gs || throw(ArgumentError("left gs differs")))
     S isa WindowMPS &&
         (above.right_gs == below.right_gs || throw(ArgumentError("right gs differs")))
->>>>>>> 1cae3de8
 
     opp = fill(nothing, length(below))
     return environments(below, opp, above, l_LL(above), r_RR(above))
 end
 
-<<<<<<< HEAD
-function environments(state::Union{FiniteMPS,WindowMPS},opp::ProjectionOperator)
-    @plansor leftstart[-1;-2 -3 -4] := l_LL(opp.ket)[-3;-4]*l_LL(opp.ket)[-1;-2]
-    @plansor rightstart[-1;-2 -3 -4] := r_RR(opp.ket)[-1;-2]*r_RR(opp.ket)[-3;-4]
-    environments(state,fill(nothing,length(state)),state,leftstart,rightstart)
-=======
 function environments(state::Union{FiniteMPS,WindowMPS}, opp::ProjectionOperator)
     @plansor leftstart[-1; -2 -3 -4] := l_LL(opp.ket)[-3; -4] * l_LL(opp.ket)[-1; -2]
     @plansor rightstart[-1; -2 -3 -4] := r_RR(opp.ket)[-1; -2] * r_RR(opp.ket)[-3; -4]
     return environments(state, fill(nothing, length(state)), state, leftstart, rightstart)
->>>>>>> 1cae3de8
 end
 
 #notify the cache that we updated in-place, so it should invalidate the dependencies
