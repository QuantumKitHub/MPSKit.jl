--- conflicted
+++ resolved
@@ -26,13 +26,8 @@
     return FiniteMPO{O}(Os)
 end
 
-<<<<<<< HEAD
-function FiniteMPO(O::AbstractTensorMap{T,S,N,N}) where {T,S,N}
+function FiniteMPO(O::AbstractTensorMap{T, S, N, N}) where {T, S, N}
     return FiniteMPO(decompose_localmpo(add_util_mpoleg(O)))
-=======
-function FiniteMPO(O::AbstractTensorMap{T, S, N, N}) where {T, S, N}
-    return FiniteMPO(decompose_localmpo(add_util_leg(O)))
->>>>>>> 72820fb9
 end
 
 """
