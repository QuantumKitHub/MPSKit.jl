"
    MPOHamiltonian

    represents a general periodic quantum hamiltonian

    really just a sparsempo, with some garantuees on its structure
"
struct MPOHamiltonian{S,T<:MPOTensor,E<:Number}
    data::SparseMPO{S,T,E}
end

#default constructor
MPOHamiltonian(x::AbstractArray{<:Any,3}) = MPOHamiltonian(SparseMPO(x))

#allow passing in regular tensormaps
MPOHamiltonian(t::TensorMap) = MPOHamiltonian(decompose_localmpo(add_util_leg(t)));

#a very simple utility constructor; given our "localmpo", constructs a mpohamiltonian
function MPOHamiltonian(x::Array{T,1}) where {T<:MPOTensor{Sp}} where {Sp}
    nOs = PeriodicArray{Union{scalartype(T),T}}(
        fill(zero(scalartype(T)), 1, length(x) + 1, length(x) + 1)
    )

    for (i, t) in enumerate(x)
        nOs[1, i, i + 1] = t
    end

    nOs[1, 1, 1] = one(scalartype(T))
    nOs[1, end, end] = one(scalartype(T))

    return MPOHamiltonian(SparseMPO(nOs))
end

function Base.getproperty(h::MPOHamiltonian, f::Symbol)
    if f in (:odim, :period, :imspaces, :domspaces, :Os, :pspaces)
        return getproperty(h.data, f)
    else
        return getfield(h, f)
    end
end

Base.getindex(x::MPOHamiltonian, a) = x.data[a];

Base.eltype(x::MPOHamiltonian) = eltype(x.data)
VectorInterface.scalartype(::Type{<:MPOHamiltonian{<:Any,<:Any,E}}) where {E} = E
Base.size(x::MPOHamiltonian) = (x.period, x.odim, x.odim)
Base.size(x::MPOHamiltonian, i) = size(x)[i]
Base.length(x::MPOHamiltonian) = length(x.data)
TensorKit.space(x::MPOHamiltonian, i) = space(x.data, i)
Base.copy(x::MPOHamiltonian) = MPOHamiltonian(copy(x.data))
Base.iterate(x::MPOHamiltonian, args...) = iterate(x.data, args...)
"
checks if ham[:,i,i] = 1 for every i
"
function isid(ham::MPOHamiltonian{S,T,E}, i::Int) where {S,T,E}
    for b in 1:size(ham, 1)
        (ham.Os[b, i, i] isa E && abs(ham.Os[b, i, i] - one(E)) < 1e-14) || return false
    end
    return true
end
"
to be valid in the thermodynamic limit, these hamiltonians need to have a peculiar structure
"
function sanitycheck(ham::MPOHamiltonian)
    for i in 1:(ham.period)
        @assert isid(ham[i][1, 1])[1]
        @assert isid(ham[i][ham.odim, ham.odim])[1]

        for j in 1:(ham.odim), k in 1:(j - 1)
            contains(ham[i], j, k) && return false
        end
    end

    return true
end

#addition / substraction
<<<<<<< HEAD
function Base.:+(a::MPOHamiltonian, e::AbstractVector{<:Number})
=======
Base.:-(a::MPOHamiltonian) = -one(scalartype(a)) * a
function Base.:+(a::MPOHamiltonian, e::AbstractVector)
>>>>>>> 1cae3de8
    length(e) == a.period ||
        throw(ArgumentError("periodicity should match $(a.period) ≠ $(length(e))"))

    nOs = copy(a.data) # we don't want our addition to change different copies of the original hamiltonian

    for c in 1:(a.period)
        nOs[c][1, end] +=
            e[c] * isomorphism(
                storagetype(nOs[c][1, end]),
                codomain(nOs[c][1, end]),
                domain(nOs[c][1, end]),
            )
    end

    return MPOHamiltonian(nOs)
end
Base.:-(e::AbstractVector, a::MPOHamiltonian) = -1.0 * a + e
Base.:+(e::AbstractVector, a::MPOHamiltonian) = a + e
Base.:-(a::MPOHamiltonian, e::AbstractVector) = a + (-e)

Base.:+(a::H1, b::H2) where {H1<:MPOHamiltonian,H2<:MPOHamiltonian} = +(promote(a, b)...)
function Base.:+(a::H, b::H) where {H<:MPOHamiltonian}
    # this is a bit of a hack because I can't figure out how to make this more specialised
    # than the fallback which promotes, while still having access to S,T, and E.
    S, T, E = H.parameters

    a.period == b.period ||
        throw(ArgumentError("periodicity should match $(a.period) ≠ $(b.period)"))
    @assert sanitycheck(a)
    @assert sanitycheck(b)

    nodim = a.odim + b.odim - 2
    nOs = PeriodicArray{Union{E,T},3}(fill(zero(E), a.period, nodim, nodim))

    for pos in 1:(a.period)
        for (i, j) in keys(a[pos])
            #A block
            if (i < a.odim && j < a.odim)
                nOs[pos, i, j] = a[pos][i, j]
            end

            #right side
            if (i < a.odim && j == a.odim)
                nOs[pos, i, nodim] = a[pos][i, j]
            end
        end

        for (i, j) in keys(b[pos])

            #upper Bs
            if (i == 1 && j > 1)
                if nOs[pos, 1, a.odim + j - 2] isa T
                    nOs[pos, 1, a.odim + j - 2] += b[pos][i, j]
                else
                    nOs[pos, 1, a.odim + j - 2] = b[pos][i, j]
                end
            end

            #B block
            if (i > 1 && j > 1)
                nOs[pos, a.odim + i - 2, a.odim + j - 2] = b[pos][i, j]
            end
        end
    end

    return MPOHamiltonian{S,T,E}(SparseMPO(nOs))
end
Base.:-(a::MPOHamiltonian, b::MPOHamiltonian) = a + (-b)

#multiplication
Base.:*(b::Number, a::MPOHamiltonian) = a * b
function Base.:*(a::MPOHamiltonian, b::Number)
    nOs = copy(a.data)

    for i in 1:(a.period), j in 1:(a.odim - 1)
        nOs[i][j, a.odim] *= b
    end
    return MPOHamiltonian(nOs)
end

Base.:*(b::MPOHamiltonian, a::MPOHamiltonian) = MPOHamiltonian(b.data * a.data);
Base.repeat(x::MPOHamiltonian, n::Int) = MPOHamiltonian(repeat(x.data, n));
Base.conj(a::MPOHamiltonian) = MPOHamiltonian(conj(a.data))
Base.lastindex(h::MPOHamiltonian) = lastindex(h.data);

Base.convert(::Type{DenseMPO}, H::MPOHamiltonian) = convert(DenseMPO, convert(SparseMPO, H))
Base.convert(::Type{SparseMPO}, H::MPOHamiltonian) = H.data

Base.:*(H::MPOHamiltonian, mps::InfiniteMPS) = convert(DenseMPO, H) * mps

function add_physical_charge(O::MPOHamiltonian, charges::AbstractVector)
    return MPOHamiltonian(add_physical_charge(O.data, charges))
end

# promotion and conversion
# ------------------------
function Base.promote_rule(
    ::Type{MPOHamiltonian{S,T₁,E₁}}, ::Type{MPOHamiltonian{S,T₂,E₂}}
) where {S,T₁,E₁,T₂,E₂}
    return MPOHamiltonian{S,promote_type(T₁, T₂),promote_type(E₁, E₂)}
end

function Base.convert(::Type{MPOHamiltonian{S,T,E}}, x::MPOHamiltonian{S}) where {S,T,E}
    typeof(x) == MPOHamiltonian{S,T,E} && return x
    return MPOHamiltonian{S,T,E}(convert(SparseMPO{S,T,E}, x.data))
end<|MERGE_RESOLUTION|>--- conflicted
+++ resolved
@@ -75,12 +75,8 @@
 end
 
 #addition / substraction
-<<<<<<< HEAD
+Base.:-(a::MPOHamiltonian) = -one(scalartype(a)) * a
 function Base.:+(a::MPOHamiltonian, e::AbstractVector{<:Number})
-=======
-Base.:-(a::MPOHamiltonian) = -one(scalartype(a)) * a
-function Base.:+(a::MPOHamiltonian, e::AbstractVector)
->>>>>>> 1cae3de8
     length(e) == a.period ||
         throw(ArgumentError("periodicity should match $(a.period) ≠ $(length(e))"))
 
