name: CI
on:
  - push
  - pull_request
jobs:
  test:
    name: Julia ${{ matrix.version }} - ${{ matrix.os }} - ${{ matrix.arch }}
    runs-on: ${{ matrix.os }}
    codecov: true
    strategy:
      matrix:
        version:
          - '1.0'
          - '1.3'
          - 'nightly'
        os:
          - ubuntu-latest
          - macOS-latest
          - windows-latest
        arch:
          - x64
    steps:
      - uses: actions/checkout@v2
      - uses: julia-actions/setup-julia@v1
        with:
          version: ${{ matrix.version }}
          arch: ${{ matrix.arch }}
      - uses: julia-actions/julia-buildpkg@latest
      - uses: julia-actions/julia-runtest@latest
<<<<<<< HEAD
      - uses: julia-actions/julia-uploadcodecov@latest
=======
>>>>>>> a3947342
        env:
          CODECOV_TOKEN: ${{ secrets.CODECOV_TOKEN }}

  docs:
    name: Documentation
    runs-on: ubuntu-latest
    steps:
      - uses: actions/checkout@v2
      - uses: julia-actions/setup-julia@v1
        with:
          version: '1.0'
      - run: julia --project=docs -e '
          using Pkg;
          Pkg.develop(PackageSpec(; path=pwd()));
          Pkg.instantiate();'
      - run: julia --project=docs docs/make.jl
        env:
          DOCUMENTER_KEY: ${{ secrets.DOCUMENTER_KEY }} # For authentication with SSH deploy key<|MERGE_RESOLUTION|>--- conflicted
+++ resolved
@@ -27,10 +27,7 @@
           arch: ${{ matrix.arch }}
       - uses: julia-actions/julia-buildpkg@latest
       - uses: julia-actions/julia-runtest@latest
-<<<<<<< HEAD
       - uses: julia-actions/julia-uploadcodecov@latest
-=======
->>>>>>> a3947342
         env:
           CODECOV_TOKEN: ${{ secrets.CODECOV_TOKEN }}
 
