--- conflicted
+++ resolved
@@ -1,7 +1,4 @@
 docs/build
 Manifest.toml
-<<<<<<< HEAD
 .DS_Store
-=======
-.vscode
->>>>>>> 8946c852
+.vscode