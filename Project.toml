name = "MPSKit"
uuid = "bb1c41ca-d63c-52ed-829e-0820dda26502"
authors = ["Maarten Van Damme", "Jutho Haegeman", "Lukas Devos", "Gertian Roose", "Markus Hauru", "Daan Maertens"]
<<<<<<< HEAD
version = "0.12.0"
=======
version = "0.11.5"
>>>>>>> 35472e21

[deps]
Accessors = "7d9f7c33-5ae7-4f3b-8dc6-eff91059b697"
BlockTensorKit = "5f87ffc2-9cf1-4a46-8172-465d160bd8cd"
FLoops = "cc61a311-1640-44b5-9fba-1b764f453329"
FastClosures = "9aa1b823-49e4-5ca5-8b0f-3971ec8bab6a"
FoldsThreads = "9c68100b-dfe1-47cf-94c8-95104e173443"
KrylovKit = "0b1a1467-8014-51b9-945f-bf0ae24f4b77"
LinearAlgebra = "37e2e46d-f89d-539d-b4ee-838fcccc9c8e"
LoggingExtras = "e6f89c97-d47a-5376-807f-9c37f3926c36"
OptimKit = "77e91f04-9b3b-57a6-a776-40b61faaebe0"
Preferences = "21216c6a-2e73-6563-6e65-726566657250"
Printf = "de0858da-6303-5e67-8744-51eddeeeb8d7"
Random = "9a3f8284-a2c9-5f02-9a11-845980a1fd5c"
RecipesBase = "3cdcf5f2-1ef4-517c-9805-6587b60abb01"
TensorKit = "07d1fe3e-3e46-537d-9eac-e9e13d0d4cec"
TensorKitManifolds = "11fa318c-39cb-4a83-b1ed-cdc7ba1e3684"
Transducers = "28d57a85-8fef-5791-bfe6-a80928e7c999"
TupleTools = "9d95972d-f1c8-5527-a6e0-b4b365fa01f6"
VectorInterface = "409d34a3-91d5-4945-b6ec-7529ddf182d8"

[compat]
Accessors = "0.1"
FLoops = "0.1, 0.2"
FastClosures = "0.3"
FoldsThreads = "0.1"
KrylovKit = "0.8.3"
LinearAlgebra = "1.6"
LoggingExtras = "~1.0"
OptimKit = "0.3.1"
Preferences = "1"
Printf = "1"
RecipesBase = "1.1"
<<<<<<< HEAD
TensorKit = "0.13"
TensorKitManifolds = "0.7"
TensorOperations = "5"
Transducers = "0.4"
TupleTools = "1.6.0"
VectorInterface = "0.2, 0.3, 0.4"
=======
TensorKit = "0.12"
TensorKitManifolds = "0.5, 0.6, 0.7"
TensorOperations = "4"
Transducers = "0.4"
VectorInterface = "0.2, 0.3, 0.4, 0.5"
>>>>>>> 35472e21
julia = "1.8"

[extras]
Pkg = "44cfe95a-1eb2-52ea-b672-e2afdf69b78f"
Plots = "91a5bcdd-55d7-5caf-9e0b-520d859cae80"
TensorOperations = "6aa20fa7-93e2-5fca-9bc0-fbd0db3c71a2"
Test = "8dfed614-e22c-5e08-85e1-65c5234f0b40"
TestExtras = "5ed8adda-3752-4e41-b88a-e8b09835ee3a"

[targets]
test = ["Pkg", "Test", "TestExtras", "Plots"]<|MERGE_RESOLUTION|>--- conflicted
+++ resolved
@@ -1,11 +1,7 @@
 name = "MPSKit"
 uuid = "bb1c41ca-d63c-52ed-829e-0820dda26502"
 authors = ["Maarten Van Damme", "Jutho Haegeman", "Lukas Devos", "Gertian Roose", "Markus Hauru", "Daan Maertens"]
-<<<<<<< HEAD
 version = "0.12.0"
-=======
-version = "0.11.5"
->>>>>>> 35472e21
 
 [deps]
 Accessors = "7d9f7c33-5ae7-4f3b-8dc6-eff91059b697"
@@ -39,21 +35,13 @@
 Preferences = "1"
 Printf = "1"
 RecipesBase = "1.1"
-<<<<<<< HEAD
 TensorKit = "0.13"
 TensorKitManifolds = "0.7"
 TensorOperations = "5"
 Transducers = "0.4"
 TupleTools = "1.6.0"
-VectorInterface = "0.2, 0.3, 0.4"
-=======
-TensorKit = "0.12"
-TensorKitManifolds = "0.5, 0.6, 0.7"
-TensorOperations = "4"
-Transducers = "0.4"
 VectorInterface = "0.2, 0.3, 0.4, 0.5"
->>>>>>> 35472e21
-julia = "1.8"
+julia = "1.10"
 
 [extras]
 Pkg = "44cfe95a-1eb2-52ea-b672-e2afdf69b78f"
