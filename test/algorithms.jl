--- conflicted
+++ resolved
@@ -2,57 +2,6 @@
 println("|     Algorithms                   |")
 println("------------------------------------")
 
-<<<<<<< HEAD
-@timedtestset "find_groundstate $(ind)" for (ind, (state, alg, ham)) in
-                                            enumerate([(InfiniteMPS([𝔹^2], [𝔹^10]),
-                                                        VUMPS(; tol_galerkin=1e-8,
-                                                              verbose=false),
-                                                        force_planar(transverse_field_ising(;
-                                                                                      g=0.51))),
-                                                       (InfiniteMPS([𝔹^2], [𝔹^10]),
-                                                        IDMRG1(; tol_galerkin=1e-8,
-                                                               maxiter=400, verbose=false),
-                                                        force_planar(transverse_field_ising(;
-                                                                                      g=0.51))),
-                                                       (InfiniteMPS([𝔹^2, 𝔹^2],
-                                                                    [𝔹^10, 𝔹^10]),
-                                                        IDMRG2(; trscheme=truncdim(12),
-                                                               tol_galerkin=1e-8,
-                                                               maxiter=400, verbose=false),
-                                                        force_planar(repeat(transverse_field_ising(;
-                                                                                             g=0.51),
-                                                                            2))),
-                                                       (InfiniteMPS([𝔹^2], [𝔹^10]),
-                                                        VUMPS(; tol_galerkin=1e-5,
-                                                              verbose=false) &
-                                                        GradientGrassmann(; tol=1e-8,
-                                                                          verbosity=0),
-                                                        force_planar(transverse_field_ising(;
-                                                                                      g=0.51))),
-                                                       (FiniteMPS(rand, ComplexF64, 10, 𝔹^2,
-                                                                  𝔹^10),
-                                                        DMRG2(; verbose=false,
-                                                              trscheme=truncdim(10)),
-                                                        force_planar(transverse_field_ising(;
-                                                                                      g=0.51))),
-                                                       (FiniteMPS(rand, ComplexF64, 10, 𝔹^2,
-                                                                  𝔹^10),
-                                                        DMRG(; verbose=false),
-                                                        force_planar(transverse_field_ising(;
-                                                                                      g=0.51))),
-                                                       (FiniteMPS(rand, ComplexF64, 10, 𝔹^2,
-                                                                  𝔹^10),
-                                                        GradientGrassmann(; verbosity=0),
-                                                        force_planar(transverse_field_ising(;
-                                                                                      g=0.51)))])
-    v1 = variance(state, ham)
-    (ts, envs, delta) = find_groundstate(state, ham, alg)
-    v2 = variance(ts, ham)
-
-    @test v1 > v2
-    @test sum(delta) < 1e-6
-    @test v2 < 1e-2 #is the ground state variance relatively low?
-=======
 @testset "find_groundstate" verbose = true begin
     tol = 1e-6
     verbosity = 0
@@ -68,37 +17,6 @@
     ψ₀ = InfiniteMPS([𝔹^2], [𝔹^10])
     v₀ = variance(ψ₀, H)
 
-    @testset "Infinite $i" for (i, alg) in enumerate(infinite_algs)
-        lattice = alg isa IDMRG2 ? InfiniteChain(2) : InfiniteChain(1)
-        ψ₀ = repeat(InfiniteMPS([𝔹^2], [𝔹^10]), length(lattice))
-        H = force_planar(transverse_field_ising(lattice; g=1.1))
-
-        v₀ = variance(ψ₀, H)
-        ψ, envs, δ = find_groundstate(ψ₀, H, alg)
-        v = variance(ψ, H, envs)
-
-        @test sum(δ) < 100 * tol
-        @test v₀ > v && v < 1e-2 # energy variance should be low
-    end
-
-    finite_algs = [DMRG(; verbose=verbosity > 0),
-                   DMRG2(; verbose=verbosity > 0, trscheme=truncdim(10)),
-                   GradientGrassmann(; verbosity=verbosity)]
-
-    @testset "Finite $i" for (i, alg) in enumerate(finite_algs)
-        ψ₀ = FiniteMPS(rand, ComplexF64, 10, 𝔹^2, 𝔹^10)
-        H = force_planar(transverse_field_ising(; g=1.1))
-
-        v₀ = variance(ψ₀, H)
-        ψ, envs, δ = find_groundstate(ψ₀, H, alg)
-        v = variance(ψ, H, envs)
-
-        @test sum(δ) < 100 * tol
-        @test v₀ > v && v < 1e-2 # energy variance should be low
-    end
->>>>>>> b6de28f2
-end
-
 @testset "timestep" verbose = true begin
     dt = 0.1
     algs = [TDVP(), TDVP2()]
@@ -113,7 +31,6 @@
         @test sum(E₀) ≈ sum(E) atol = 1e-2
     end
 
-<<<<<<< HEAD
     @testset "Finite Trivial TimedOperator $(alg isa TDVP ? "TDVP" : "TDVP2")" for alg in algs
         ψ, envs = timestep(ψ₀, H, dt, alg)
         E = expectation_value(ψ, H, envs)
@@ -145,8 +62,6 @@
         @test sum(Et) ≈ sum(Emult) atol = 1e-2
     end
 
-=======
->>>>>>> b6de28f2
     H = force_planar(heisenberg_XXX(InfiniteChain(2); spin=1))
     ψ₀ = InfiniteMPS([𝔹^3, 𝔹^3], [𝔹^50, 𝔹^50])
     E₀ = expectation_value(ψ₀, H)
@@ -156,7 +71,6 @@
         E = expectation_value(ψ, H, envs)
         @test sum(E₀) ≈ sum(E) atol = 1e-2
     end
-<<<<<<< HEAD
 
     @testset "Finite Trivial TimedOperator  TDVP" begin
         ψ, envs = timestep(ψ₀, H, dt, alg)
@@ -192,7 +106,7 @@
     
 end
 
-@timedtestset "time evolution windowMPS" begin
+@testset "time evolution windowMPS" begin
 
     simpleH =  xxx(; spin=1 // 2)
     alg = TDVP()
@@ -250,7 +164,58 @@
 
     @test dim(space(state.AL[1, 1], 1)) == 13
     @test expectation_value(state, envs)[1, 1] ≈ 2.5337 atol = 1e-3
-=======
+end
+
+@timedtestset "quasiparticle_excitation" begin
+    @timedtestset "infinite (ham)" begin
+        th = repeat(force_planar(xxx()), 2)
+        ts = InfiniteMPS([𝔹^3, 𝔹^3], [𝔹^48, 𝔹^48])
+        ts, envs, _ = find_groundstate(ts, th; maxiter=400, verbose=false)
+        energies, Bs = excitations(th, QuasiparticleAnsatz(), Float64(pi), ts, envs)
+        @test energies[1] ≈ 0.41047925 atol = 1e-4
+        @test variance(Bs[1], th) < 1e-8
+    end
+
+    finite_algs = [DMRG(; verbose=verbosity > 0),
+                   DMRG2(; verbose=verbosity > 0, trscheme=truncdim(10)),
+                   GradientGrassmann(; verbosity=verbosity)]
+
+    @testset "Finite $i" for (i, alg) in enumerate(finite_algs)
+        ψ₀ = FiniteMPS(rand, ComplexF64, 10, 𝔹^2, 𝔹^10)
+        H = force_planar(transverse_field_ising(; g=1.1))
+
+        v₀ = variance(ψ₀, H)
+        ψ, envs, δ = find_groundstate(ψ₀, H, alg)
+        v = variance(ψ, H, envs)
+
+        @test sum(δ) < 100 * tol
+        @test v₀ > v && v < 1e-2 # energy variance should be low
+    end
+end
+
+@testset "timestep" verbose = true begin
+    dt = 0.1
+    algs = [TDVP(), TDVP2()]
+
+    H = force_planar(heisenberg_XXX(; spin=1 // 2))
+    ψ₀ = FiniteMPS(fill(TensorMap(rand, ComplexF64, 𝔹^1 * 𝔹^2, 𝔹^1), 5))
+    E₀ = expectation_value(ψ₀, H)
+
+    @testset "Finite $(alg isa TDVP ? "TDVP" : "TDVP2")" for alg in algs
+        ψ, envs = timestep(ψ₀, H, dt, alg)
+        E = expectation_value(ψ, H, envs)
+        @test sum(E₀) ≈ sum(E) atol = 1e-2
+    end
+
+    H = force_planar(heisenberg_XXX(InfiniteChain(2); spin=1))
+    ψ₀ = InfiniteMPS([𝔹^3, 𝔹^3], [𝔹^50, 𝔹^50])
+    E₀ = expectation_value(ψ₀, H)
+
+    @testset "Infinite TDVP" begin
+        ψ, envs = timestep(ψ₀, H, dt, TDVP())
+        E = expectation_value(ψ, H, envs)
+        @test sum(E₀) ≈ sum(E) atol = 1e-2
+    end
 end
 
 @testset "leading_boundary" verbose = true begin
@@ -267,7 +232,6 @@
         @test dim(space(ψ.AL[1, 1], 1)) == dim(space(ψ₀.AL[1, 1], 1)) + 3
         @test expectation_value(ψ, envs)[1, 1] ≈ 2.5337 atol = 1e-3
     end
->>>>>>> b6de28f2
 end
 
 @testset "quasiparticle_excitation" verbose = true begin
@@ -406,17 +370,10 @@
     end
 end
 
-<<<<<<< HEAD
-@timedtestset "dynamicaldmrg flavour $(f)" for f in (Jeckelmann(), NaiveInvert())
-    ham = force_planar(transverse_field_ising(; g=4.0))
-    (gs, _, _) = find_groundstate(InfiniteMPS([𝔹^2], [𝔹^10]), ham, VUMPS(; verbose=false))
-    window = WindowMPS(gs, copy.([gs.AC[1]; [gs.AR[i] for i in 2:10]]), gs)
-=======
 @testset "Dynamical DMRG" verbose = true begin
     ham = force_planar(-1.0 * MPOHamiltonian(σᶻᶻ()) + MPOHamiltonian(σˣ()) * 4.0)
     gs, = find_groundstate(InfiniteMPS([𝔹^2], [𝔹^10]), ham, VUMPS(; verbose=false))
     window = MPSComoving(gs, copy.([gs.AC[1]; [gs.AR[i] for i in 2:10]]), gs)
->>>>>>> b6de28f2
 
     szd = force_planar(S_z())
     @test expectation_value(gs, szd)[1] ≈ expectation_value(window, szd)[1] atol = 1e-10
@@ -552,23 +509,9 @@
         @test before < after
     end
 
-<<<<<<< HEAD
-    @timedtestset "mpo * finitemps1 ≈ finitemps2" for alg in [DMRG(; verbose=false),
-                                                              DMRG2(; verbose=false,
-                                                                    trscheme=truncdim(10))]
-        a = FiniteMPS(10, ℂ^2, ℂ^10)
-        b = FiniteMPS(10, ℂ^2, ℂ^20)
-        th = transverse_field_ising(; g=3)
-        smpo = make_time_mpo(th, 0.01, WI())
-
-        before = abs(dot(b, b))
-
-        (a, _) = approximate(a, (smpo, b), alg)
-=======
     @testset "mpo * finitemps1 ≈ finitemps2" for alg in finite_algs
         Ψ₁ = FiniteMPS(10, ℂ^2, ℂ^30)
         Ψ₂ = FiniteMPS(10, ℂ^2, ℂ^25)
->>>>>>> b6de28f2
 
         H = transverse_field_ising(; g=3.0)
         τ = 0.1
