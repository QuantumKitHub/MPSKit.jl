--- conflicted
+++ resolved
@@ -20,8 +20,6 @@
 
     H = force_planar(transverse_field_ising(; g=1.1))
 
-<<<<<<< HEAD
-=======
     @testset "Infinite $i" for (i, alg) in enumerate(infinite_algs)
         L = alg isa IDMRG2 ? 2 : 1
         ψ₀ = repeat(InfiniteMPS([ℙ^2], [ℙ^16]), L)
@@ -52,7 +50,6 @@
         @test sum(δ) < 100 * tol
         @test v₀ > v && v < 1e-2 # energy variance should be low
     end
->>>>>>> 1cae3de8
 end
 
 @testset "timestep" verbose = true begin
@@ -69,7 +66,6 @@
         @test sum(E₀) ≈ sum(E) atol = 1e-2
     end
 
-<<<<<<< HEAD
     @testset "Finite Trivial TimedOperator $(alg isa TDVP ? "TDVP" : "TDVP2")" for alg in algs
         ψ, envs = timestep(ψ₀, H, dt, alg)
         E = expectation_value(ψ, H, envs)
@@ -101,12 +97,8 @@
         @test sum(Et) ≈ sum(Emult) atol = 1e-2
     end
 
-    H = force_planar(heisenberg_XXX(InfiniteChain(2); spin=1))
-    ψ₀ = InfiniteMPS([𝔹^3, 𝔹^3], [𝔹^50, 𝔹^50])
-=======
     H = repeat(force_planar(heisenberg_XXX(; spin=1)), 2)
     ψ₀ = InfiniteMPS([ℙ^3, ℙ^3], [ℙ^50, ℙ^50])
->>>>>>> 1cae3de8
     E₀ = expectation_value(ψ₀, H)
 
     @testset "Infinite TDVP" begin
@@ -351,13 +343,8 @@
 end
 
 @testset "Dynamical DMRG" verbose = true begin
-<<<<<<< HEAD
-    ham = force_planar(-1.0 * MPOHamiltonian(σᶻᶻ()) + MPOHamiltonian(σˣ()) * 4.0)
-    gs, = find_groundstate(InfiniteMPS([𝔹^2], [𝔹^10]), ham, VUMPS(; verbose=false))
-=======
     ham = force_planar(-1.0 * transverse_field_ising(; g=-4.0))
     gs, = find_groundstate(InfiniteMPS([ℙ^2], [ℙ^10]), ham, VUMPS(; verbose=false))
->>>>>>> 1cae3de8
     window = WindowMPS(gs, copy.([gs.AC[1]; [gs.AR[i] for i in 2:10]]), gs)
 
     szd = force_planar(TensorMap(ComplexF64[0.5 0; 0 -0.5], ℂ^2 ← ℂ^2))
