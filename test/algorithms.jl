--- conflicted
+++ resolved
@@ -183,14 +183,10 @@
 end
 
 @testset "leading_boundary" verbose = true begin
-<<<<<<< HEAD
-    algs = [VUMPS(; tol=1e-5, verbosity=0), GradientGrassmann(; verbosity=0)]
-=======
     tol = 1e-5
     verbosity = 0
     algs = [VUMPS(; tol, verbosity), VOMPS(; tol, verbosity),
             GradientGrassmann(; verbosity)]
->>>>>>> af3d3523
     mpo = force_planar(classical_ising())
 
     ψ₀ = InfiniteMPS([ℙ^2], [ℙ^10])
@@ -456,17 +452,10 @@
         W1 = convert(DenseMPO, sW1)
         W2 = convert(DenseMPO, sW2)
 
-<<<<<<< HEAD
-        st1, _ = approximate(st, (sW1, st), VUMPS(; verbosity=0))
-        st2, _ = approximate(st, (W2, st), VUMPS(; verbosity=0))
-        st3, _ = approximate(st, (W1, st), IDMRG1(; verbosity=0))
-        st4, _ = approximate(st, (sW2, st), IDMRG2(; trscheme=truncdim(20), verbosity=0))
-=======
         st1, _ = approximate(st, (sW1, st), VOMPS(; verbosity))
         st2, _ = approximate(st, (W2, st), VOMPS(; verbosity))
         st3, _ = approximate(st, (W1, st), IDMRG1(; verbosity))
         st4, _ = approximate(st, (sW2, st), IDMRG2(; trscheme=truncdim(20), verbosity))
->>>>>>> af3d3523
         st5, _ = timestep(st, th, 0.0, dt, TDVP())
         st6 = changebonds(W1 * st, SvdCut(; trscheme=truncdim(10)))
 
@@ -479,11 +468,7 @@
         @test dim(space(nW1.opp[1, 1], 1)) == 1
     end
 
-<<<<<<< HEAD
-    finite_algs = [DMRG(; verbosity=0), DMRG2(; verbosity=0, trscheme=truncdim(10))]
-=======
     finite_algs = [DMRG(; verbosity), DMRG2(; verbosity, trscheme=truncdim(10))]
->>>>>>> af3d3523
     @testset "finitemps1 ≈ finitemps2" for alg in finite_algs
         a = FiniteMPS(10, ℂ^2, ℂ^10)
         b = FiniteMPS(10, ℂ^2, ℂ^20)
