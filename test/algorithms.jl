--- conflicted
+++ resolved
@@ -423,15 +423,9 @@
         @test before < after
     end
 
-<<<<<<< HEAD
-    @testset "mpo * finitemps1 ≈ finitemps2" for alg in finite_algs
+    @testset "sparse_mpo * finitemps1 ≈ finitemps2" for alg in finite_algs
         ψ₁ = FiniteMPS(10, ℂ^2, ℂ^30)
         ψ₂ = FiniteMPS(10, ℂ^2, ℂ^25)
-=======
-    @testset "sparse_mpo * finitemps1 ≈ finitemps2" for alg in finite_algs
-        Ψ₁ = FiniteMPS(10, ℂ^2, ℂ^30)
-        Ψ₂ = FiniteMPS(10, ℂ^2, ℂ^25)
->>>>>>> 6b13ba2c
 
         H = transverse_field_ising(; g=4.0)
         τ = 1e-3
