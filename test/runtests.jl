--- conflicted
+++ resolved
@@ -643,15 +643,9 @@
     ##
     H = MPOHamiltonian(H_aklt)
     N = 6
-<<<<<<< HEAD
     H = repeat(H, N);
     ψ₀ = InfiniteMPS(fill(SU2Space(1 => 1), N), fill(SU2Space(1//2 => 2, 3//2 => 1), N));
     alg = IDMRG2(; verbose = false, tol_galerkin=1e-5, trscheme = truncdim(32));
-=======
-    H = repeat(H, N)
-    ψ₀ = InfiniteMPS(fill(SU2Space(1 => 1), N), fill(SU2Space(1 // 2 => 2, 3 // 2 => 1), N))
-    alg = IDMRG2(; tol_galerkin=1e-5, trscheme=truncdim(32))
->>>>>>> 47031098
 
     ψ, envs, δ = find_groundstate(ψ₀, H, alg) # used to error
     @test ψ isa InfiniteMPS
