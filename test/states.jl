--- conflicted
+++ resolved
@@ -112,11 +112,7 @@
     @test ovl ≈ 1 atol = 1e-8
 
     #constructor 3 - random initial tensors
-<<<<<<< HEAD
-    window = WindowMPS(rand, ComplexF64, 10, 𝔹^2, 𝔹^10, gs, gs)
-=======
     window = WindowMPS(rand, ComplexF64, 10, ℙ^2, ℙ^10, gs, gs)
->>>>>>> 1cae3de8
     normalize!(window)
     
     for i in 1:length(window)
@@ -149,14 +145,8 @@
 
     e3 = expectation_value(window, ham)
 
-<<<<<<< HEAD
-    #why is this not exactly the same anymore? TDVP() is fine, TDVP2() make difference of the order 1e-06
-    @test real.(e2[1]) ≈ real.(e3[1]) atol = 1e-04
-    @test real(e2[2]) ≈ real(e3[2]) atol = 1e-04
-=======
     @test e2[1] ≈ e3[1] atol = 1e-4
     @test e2[2] ≈ e3[2] atol = 1e-4
->>>>>>> 1cae3de8
 end
 
 @testset "Quasiparticle state" verbose = true begin
@@ -213,7 +203,7 @@
     end
 end
 
-@testset "Copy $(d)" for (D,d) in [(𝔹^10, 𝔹^2),
+@testset "Copy $(d)" for (D,d) in [(ℙ^10, ℙ^2),
                                 (Rep[SU₂](1 => 1, 0 => 3),Rep[SU₂](1 => 1)),
                                 (Rep[U₁]((0 => 20)), Rep[U₁](0 => 2))]
     @testset "InfiniteMPS $(d)" begin
