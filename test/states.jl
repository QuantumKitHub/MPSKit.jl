println("
--------------
|   States   |
--------------
")
module TestStates

using ..TestSetup
using Test, TestExtras
using MPSKit
using MPSKit: _transpose_front, _transpose_tail
using TensorKit
using TensorKit: ℙ

@testset "FiniteMPS ($(sectortype(D)), $elt)" for (D, d, elt) in [(ℙ^10, ℙ^2, ComplexF64),
                                                                  (Rep[SU₂](1 => 1, 0 => 3),
                                                                   Rep[SU₂](0 => 1) * Rep[SU₂](0 => 1),
                                                                   ComplexF32)]
    ψ = FiniteMPS(rand, elt, rand(3:20), d, D)

    ovl = dot(ψ, ψ)

    @test ovl ≈ norm(ψ.AC[1])^2

    for i in 1:length(ψ)
        @test ψ.AC[i] ≈ ψ.AL[i] * ψ.CR[i]
        @test ψ.AC[i] ≈ _transpose_front(ψ.CR[i - 1] * _transpose_tail(ψ.AR[i]))
    end

    @test elt == scalartype(ψ)

    ψ = ψ * 3
    @test ovl * 9 ≈ norm(ψ)^2
    ψ = 3 * ψ
    @test ovl * 9 * 9 ≈ norm(ψ)^2

    @test norm(2 * ψ + ψ - 3 * ψ) ≈ 0.0 atol = sqrt(eps(real(elt)))
end

@testset "FiniteMPS ($(sectortype(D)), $elt)" for (D, d, elt) in [(ℙ^10, ℙ^2, ComplexF64),
                                                                  (Rep[U₁](-1 => 3, 0 => 3, 1 => 3),
                                                                   Rep[U₁](-1 => 1, 0 => 1, 1 => 1),
                                                                   ComplexF64)]
    ψ_small = FiniteMPS(rand, elt, 4, d, D)
    ψ_small2 = FiniteMPS(convert(TensorMap, ψ_small))
    @test dot(ψ_small, ψ_small2) ≈ dot(ψ_small, ψ_small)
end

@testset "InfiniteMPS ($(sectortype(D)), $elt)" for (D, d, elt) in
                                                    [(ℙ^10, ℙ^2, ComplexF64),
                                                     (Rep[U₁](1 => 3), Rep[U₁](0 => 1),
                                                      ComplexF64)]
    tol = Float64(eps(real(elt)) * 100)

    ψ = InfiniteMPS([TensorMap(rand, elt, D * d, D), TensorMap(rand, elt, D * d, D)]; tol)

    for i in 1:length(ψ)
        @plansor difference[-1 -2; -3] := ψ.AL[i][-1 -2; 1] * ψ.CR[i][1; -3] -
                                          ψ.CR[i - 1][-1; 1] * ψ.AR[i][1 -2; -3]
        @test norm(difference, Inf) < tol * 10

        @test l_LL(ψ, i) * TransferMatrix(ψ.AL[i], ψ.AL[i]) ≈ l_LL(ψ, i + 1)
        @test l_LR(ψ, i) * TransferMatrix(ψ.AL[i], ψ.AR[i]) ≈ l_LR(ψ, i + 1)
        @test l_RL(ψ, i) * TransferMatrix(ψ.AR[i], ψ.AL[i]) ≈ l_RL(ψ, i + 1)
        @test l_RR(ψ, i) * TransferMatrix(ψ.AR[i], ψ.AR[i]) ≈ l_RR(ψ, i + 1)

        @test TransferMatrix(ψ.AL[i], ψ.AL[i]) * r_LL(ψ, i) ≈ r_LL(ψ, i + 1)
        @test TransferMatrix(ψ.AL[i], ψ.AR[i]) * r_LR(ψ, i) ≈ r_LR(ψ, i + 1)
        @test TransferMatrix(ψ.AR[i], ψ.AL[i]) * r_RL(ψ, i) ≈ r_RL(ψ, i + 1)
        @test TransferMatrix(ψ.AR[i], ψ.AR[i]) * r_RR(ψ, i) ≈ r_RR(ψ, i + 1)
    end
end

@testset "MPSMultiline ($(sectortype(D)), $elt)" for (D, d, elt) in
                                                     [(ℙ^10, ℙ^2, ComplexF64),
                                                      (Rep[U₁](1 => 3), Rep[U₁](0 => 1),
                                                       ComplexF32)]
    tol = Float64(eps(real(elt)) * 100)
    ψ = MPSMultiline([TensorMap(rand, elt, D * d, D) TensorMap(rand, elt, D * d, D)
                      TensorMap(rand, elt, D * d, D) TensorMap(rand, elt, D * d, D)]; tol)

    for i in 1:size(ψ, 1), j in 1:size(ψ, 2)
        @plansor difference[-1 -2; -3] := ψ.AL[i, j][-1 -2; 1] * ψ.CR[i, j][1; -3] -
                                          ψ.CR[i, j - 1][-1; 1] * ψ.AR[i, j][1 -2; -3]
        @test norm(difference, Inf) < tol * 10

        @test l_LL(ψ, i, j) * TransferMatrix(ψ.AL[i, j], ψ.AL[i, j]) ≈ l_LL(ψ, i, j + 1)
        @test l_LR(ψ, i, j) * TransferMatrix(ψ.AL[i, j], ψ.AR[i, j]) ≈ l_LR(ψ, i, j + 1)
        @test l_RL(ψ, i, j) * TransferMatrix(ψ.AR[i, j], ψ.AL[i, j]) ≈ l_RL(ψ, i, j + 1)
        @test l_RR(ψ, i, j) * TransferMatrix(ψ.AR[i, j], ψ.AR[i, j]) ≈ l_RR(ψ, i, j + 1)

        @test TransferMatrix(ψ.AL[i, j], ψ.AL[i, j]) * r_LL(ψ, i, j) ≈ r_LL(ψ, i, j + 1)
        @test TransferMatrix(ψ.AL[i, j], ψ.AR[i, j]) * r_LR(ψ, i, j) ≈ r_LR(ψ, i, j + 1)
        @test TransferMatrix(ψ.AR[i, j], ψ.AL[i, j]) * r_RL(ψ, i, j) ≈ r_RL(ψ, i, j + 1)
        @test TransferMatrix(ψ.AR[i, j], ψ.AR[i, j]) * r_RR(ψ, i, j) ≈ r_RR(ψ, i, j + 1)
    end
end

<<<<<<< HEAD
@testset "Fixed WindowMPS" begin
    ham = force_planar(transverse_field_ising(; g=8.0))
    (gs, _, _) = find_groundstate(InfiniteMPS([ℙ^2], [ℙ^10]), ham, VUMPS(; verbosity=0))

    #constructor 1 - give it a plain array of tensors
    window_1 = WindowMPS(gs, copy.([gs.AC[1]; [gs.AR[i] for i in 2:10]]), gs; fixleft=true,
                         fixright=true)

    #constructor 2 - used to take a "slice" from an infinite mps
    window_2 = WindowMPS(gs, 10; fixleft=true, fixright=true)

    # we should logically have that window_1 approximates window_2
    ovl = dot(window_1, window_2)
    @test ovl ≈ 1 atol = 1e-8

    #constructor 3 - random initial tensors
    window = WindowMPS(rand, ComplexF64, 10, ℙ^2, ℙ^10, gs, gs; fixleft=true, fixright=true)
    normalize!(window)

    for i in 1:length(window)
        @test window.AC[i] ≈ window.AL[i] * window.CR[i]
        @test window.AC[i] ≈ MPSKit._transpose_front(window.CR[i - 1] *
                                                     MPSKit._transpose_tail(window.AR[i]))
    end

    @test norm(window) ≈ 1
    window = window * 3
    @test 9 ≈ norm(window)^2
    window = 3 * window
    @test 9 * 9 ≈ norm(window)^2
    normalize!(window)

    edens1 = expectation_value(window, ham)
    e1 = expectation_value(window, ham, 1:length(window))

    v1 = variance(window, ham)
    (window, envs, _) = find_groundstate(window, ham, DMRG(; verbosity=0))
    v2 = variance(window, ham)

    edens2 = expectation_value(window, ham)
    e2 = expectation_value(window, ham, 1:length(window))

    @test v2 < v1
    @test real(e2) ≤ real(e1)

    (window, envs) = timestep(window, ham, 0.1, 0.0, TDVP2(), envs)
    (window, envs) = timestep(window, ham, 0.1, 0.0, TDVP(), envs)

    edens3 = expectation_value(window, ham)
    e3 = expectation_value(window, ham, 1:length(window), envs)

    @test edens2 ≈ edens3 atol = 1e-4
    @test e2 ≈ e3 atol = 1e-4
end

@testset "Variable WindowMPS" begin
    ham = force_planar(transverse_field_ising(; g=8.0))
    (gs, _, _) = find_groundstate(InfiniteMPS([ℙ^2], [ℙ^10]), ham, VUMPS(; verbosity=0))
=======
@testset "WindowMPS" begin
    g = 8.0
    ham = force_planar(transverse_field_ising(; g))
>>>>>>> 66d346ef

    # operator for testing expectation_value
    X = S_x(; spin=1 // 2)
    E = TensorMap(ComplexF64[1 0; 0 1], ℂ^2 ← ℂ^2)
    O = force_planar(-(S_zz(; spin=1 // 2) + (g / 2) * (X ⊗ E + E ⊗ X)))

    gs, = find_groundstate(InfiniteMPS([ℙ^2], [ℙ^10]), ham, VUMPS(; verbosity=0))

    # constructor 1 - give it a plain array of tensors
    window_1 = WindowMPS(gs, copy.([gs.AC[1]; [gs.AR[i] for i in 2:10]]), gs)

    # constructor 2 - used to take a "slice" from an infinite mps
    window_2 = WindowMPS(gs, 10)

    # we should logically have that window_1 approximates window_2
    ovl = dot(window_1, window_2)
    @test ovl ≈ 1 atol = 1e-8

    # constructor 3 - random initial tensors
    window = WindowMPS(rand, ComplexF64, 10, ℙ^2, ℙ^10, gs, gs)
    normalize!(window)

    for i in 1:length(window)
        @test window.AC[i] ≈ window.AL[i] * window.CR[i]
        @test window.AC[i] ≈ MPSKit._transpose_front(window.CR[i - 1] *
                                                     MPSKit._transpose_tail(window.AR[i]))
    end

    @test norm(window) ≈ 1
    window = window * 3
    @test 9 ≈ norm(window)^2
    window = 3 * window
    @test 9 * 9 ≈ norm(window)^2
    normalize!(window)

<<<<<<< HEAD
    ham = Window(ham, ham, ham)
    edens1 = expectation_value(window, ham)
    e1 = expectation_value(window, ham, 1:length(window))

    v1 = variance(window, ham)
    gs_alg = Window(VUMPS(; verbosity=0), DMRG(; verbosity=0), VUMPS(; verbosity=0))
    (window, envs, _) = find_groundstate(window, ham, gs_alg)
    v2 = variance(window, ham)

    edens2 = expectation_value(window, ham)
    e2 = expectation_value(window, ham, 1:length(window))

    @test v2 < v1
=======
    e1 = expectation_value(window, (1, 2) => O)

    window, envs, _ = find_groundstate(window, ham, DMRG(; verbosity=0))

    e2 = expectation_value(window, (1, 2) => O)

>>>>>>> 66d346ef
    @test real(e2) ≤ real(e1)

    (window, envs) = timestep(window, ham, 0.1, 0.0, WindowTDVP(; middle=TDVP2()), envs)
    (window, envs) = timestep(window, ham, 0.1, 0.0, WindowTDVP(), envs)

<<<<<<< HEAD
    edens3 = expectation_value(window, ham)
    e3 = expectation_value(window, ham, 1:length(window), envs)

    @test edens2 ≈ edens3 atol = 1e-4
=======
    e3 = expectation_value(window, (1, 2) => O)

>>>>>>> 66d346ef
    @test e2 ≈ e3 atol = 1e-4
end

@testset "Quasiparticle state" verbose = true begin
    @testset "Finite" verbose = true for (H, D, d) in
                                         [(force_planar(transverse_field_ising()), ℙ^10,
                                           ℙ^2),
                                          (heisenberg_XXX(SU2Irrep; spin=1),
                                           Rep[SU₂](1 => 1, 0 => 3), Rep[SU₂](1 => 1))]
        ψ = FiniteMPS(rand, ComplexF64, rand(4:20), d, D)
        normalize!(ψ)

        #rand_quasiparticle is a private non-exported function
        ϕ₁ = MPSKit.LeftGaugedQP(rand, ψ)
        ϕ₂ = MPSKit.LeftGaugedQP(rand, ψ)

        @test norm(axpy!(1, ϕ₁, copy(ϕ₂))) ≤ norm(ϕ₁) + norm(ϕ₂)
        @test norm(ϕ₁) * 3 ≈ norm(ϕ₁ * 3)

        normalize!(ϕ₁)

        ϕ₁_f = convert(FiniteMPS, ϕ₁)
        ϕ₂_f = convert(FiniteMPS, ϕ₂)

        @test dot(ϕ₁_f, ϕ₂_f) ≈ dot(ϕ₁, ϕ₂) atol = 1e-5
        @test norm(ϕ₁_f) ≈ norm(ϕ₁) atol = 1e-5

        ev_f = expectation_value(ϕ₁_f, H) - expectation_value(ψ, H)
        ev_q = dot(ϕ₁, effective_excitation_hamiltonian(H, ϕ₁))
        @test ev_f ≈ ev_q atol = 1e-5
    end

    @testset "Infinite" for (th, D, d) in
                            [(force_planar(transverse_field_ising()), ℙ^10, ℙ^2),
                             (heisenberg_XXX(SU2Irrep; spin=1), Rep[SU₂](1 => 1, 0 => 3),
                              Rep[SU₂](1 => 1))]
        period = rand(1:4)
        ψ = InfiniteMPS(fill(d, period), fill(D, period))

        #rand_quasiparticle is a private non-exported function
        ϕ₁ = MPSKit.LeftGaugedQP(rand, ψ)
        ϕ₂ = MPSKit.LeftGaugedQP(rand, ψ)

        @test norm(axpy!(1, ϕ₁, copy(ϕ₂))) ≤ norm(ϕ₁) + norm(ϕ₂)
        @test norm(ϕ₁) * 3 ≈ norm(ϕ₁ * 3)

        @test dot(ϕ₁,
                  convert(MPSKit.LeftGaugedQP, convert(MPSKit.RightGaugedQP, ϕ₁))) ≈
              dot(ϕ₁, ϕ₁) atol = 1e-10
    end
end

end<|MERGE_RESOLUTION|>--- conflicted
+++ resolved
@@ -96,7 +96,6 @@
     end
 end
 
-<<<<<<< HEAD
 @testset "Fixed WindowMPS" begin
     ham = force_planar(transverse_field_ising(; g=8.0))
     (gs, _, _) = find_groundstate(InfiniteMPS([ℙ^2], [ℙ^10]), ham, VUMPS(; verbosity=0))
@@ -155,18 +154,6 @@
 @testset "Variable WindowMPS" begin
     ham = force_planar(transverse_field_ising(; g=8.0))
     (gs, _, _) = find_groundstate(InfiniteMPS([ℙ^2], [ℙ^10]), ham, VUMPS(; verbosity=0))
-=======
-@testset "WindowMPS" begin
-    g = 8.0
-    ham = force_planar(transverse_field_ising(; g))
->>>>>>> 66d346ef
-
-    # operator for testing expectation_value
-    X = S_x(; spin=1 // 2)
-    E = TensorMap(ComplexF64[1 0; 0 1], ℂ^2 ← ℂ^2)
-    O = force_planar(-(S_zz(; spin=1 // 2) + (g / 2) * (X ⊗ E + E ⊗ X)))
-
-    gs, = find_groundstate(InfiniteMPS([ℙ^2], [ℙ^10]), ham, VUMPS(; verbosity=0))
 
     # constructor 1 - give it a plain array of tensors
     window_1 = WindowMPS(gs, copy.([gs.AC[1]; [gs.AR[i] for i in 2:10]]), gs)
@@ -195,42 +182,23 @@
     @test 9 * 9 ≈ norm(window)^2
     normalize!(window)
 
-<<<<<<< HEAD
-    ham = Window(ham, ham, ham)
-    edens1 = expectation_value(window, ham)
-    e1 = expectation_value(window, ham, 1:length(window))
+    e1 = expectation_value(window, (1, 2) => O)
 
     v1 = variance(window, ham)
     gs_alg = Window(VUMPS(; verbosity=0), DMRG(; verbosity=0), VUMPS(; verbosity=0))
     (window, envs, _) = find_groundstate(window, ham, gs_alg)
     v2 = variance(window, ham)
 
-    edens2 = expectation_value(window, ham)
-    e2 = expectation_value(window, ham, 1:length(window))
-
-    @test v2 < v1
-=======
-    e1 = expectation_value(window, (1, 2) => O)
-
-    window, envs, _ = find_groundstate(window, ham, DMRG(; verbosity=0))
-
     e2 = expectation_value(window, (1, 2) => O)
 
->>>>>>> 66d346ef
     @test real(e2) ≤ real(e1)
 
     (window, envs) = timestep(window, ham, 0.1, 0.0, WindowTDVP(; middle=TDVP2()), envs)
     (window, envs) = timestep(window, ham, 0.1, 0.0, WindowTDVP(), envs)
 
-<<<<<<< HEAD
-    edens3 = expectation_value(window, ham)
-    e3 = expectation_value(window, ham, 1:length(window), envs)
+    e3 = expectation_value(window, (1, 2) => O)
 
     @test edens2 ≈ edens3 atol = 1e-4
-=======
-    e3 = expectation_value(window, (1, 2) => O)
-
->>>>>>> 66d346ef
     @test e2 ≈ e3 atol = 1e-4
 end
 
