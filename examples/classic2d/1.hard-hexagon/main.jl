--- conflicted
+++ resolved
@@ -57,11 +57,7 @@
 function scaling_simulations(ψ₀, mpo, Ds; verbosity=0, tol=1e-6)
     entropies = similar(Ds, Float64)
     correlations = similar(Ds, Float64)
-<<<<<<< HEAD
-    alg = VUMPS(; verbose, tol)
-=======
     alg = VUMPS(; verbosity, tol)
->>>>>>> af3d3523
 
     ψ, envs, = leading_boundary(ψ₀, mpo, alg)
     entropies[1] = real(entropy(ψ)[1])
